// Copyright 2013 The Prometheus Authors
// Licensed under the Apache License, Version 2.0 (the "License");
// you may not use this file except in compliance with the License.
// You may obtain a copy of the License at
//
// http://www.apache.org/licenses/LICENSE-2.0
//
// Unless required by applicable law or agreed to in writing, software
// distributed under the License is distributed on an "AS IS" BASIS,
// WITHOUT WARRANTIES OR CONDITIONS OF ANY KIND, either express or implied.
// See the License for the specific language governing permissions and
// limitations under the License.

package promql

import (
	"container/heap"
	"fmt"
	"math"
	"runtime"
	"sort"
	"strconv"
	"time"

	"github.com/prometheus/client_golang/prometheus"
	"github.com/prometheus/common/log"
	"github.com/prometheus/prometheus/pkg/labels"
	"github.com/prometheus/prometheus/pkg/timestamp"
	"github.com/prometheus/prometheus/storage"
	"golang.org/x/net/context"

	"github.com/prometheus/prometheus/util/stats"
)

const (
	namespace = "prometheus"
	subsystem = "engine"

	// The largest SampleValue that can be converted to an int64 without overflow.
	maxInt64 = 9223372036854774784
	// The smallest SampleValue that can be converted to an int64 without underflow.
	minInt64 = -9223372036854775808
)

var (
	currentQueries = prometheus.NewGauge(prometheus.GaugeOpts{
		Namespace: namespace,
		Subsystem: subsystem,
		Name:      "queries",
		Help:      "The current number of queries being executed or waiting.",
	})
	maxConcurrentQueries = prometheus.NewGauge(prometheus.GaugeOpts{
		Namespace: namespace,
		Subsystem: subsystem,
		Name:      "queries_concurrent_max",
		Help:      "The max number of concurrent queries.",
	})
)

func init() {
	prometheus.MustRegister(currentQueries)
	prometheus.MustRegister(maxConcurrentQueries)
}

// convertibleToInt64 returns true if v does not over-/underflow an int64.
func convertibleToInt64(v float64) bool {
	return v <= maxInt64 && v >= minInt64
}

type (
	// ErrQueryTimeout is returned if a query timed out during processing.
	ErrQueryTimeout string
	// ErrQueryCanceled is returned if a query was canceled during processing.
	ErrQueryCanceled string
)

func (e ErrQueryTimeout) Error() string  { return fmt.Sprintf("query timed out in %s", string(e)) }
func (e ErrQueryCanceled) Error() string { return fmt.Sprintf("query was canceled in %s", string(e)) }

// A Query is derived from an a raw query string and can be run against an engine
// it is associated with.
type Query interface {
	// Exec processes the query and
	Exec(ctx context.Context) *Result
	// Statement returns the parsed statement of the query.
	Statement() Statement
	// Stats returns statistics about the lifetime of the query.
	Stats() *stats.TimerGroup
	// Cancel signals that a running query execution should be aborted.
	Cancel()
}

// query implements the Query interface.
type query struct {
	// The original query string.
	q string
	// Statement of the parsed query.
	stmt Statement
	// Timer stats for the query execution.
	stats *stats.TimerGroup
	// Cancelation function for the query.
	cancel func()

	// The engine against which the query is executed.
	ng *Engine
}

// Statement implements the Query interface.
func (q *query) Statement() Statement {
	return q.stmt
}

// Stats implements the Query interface.
func (q *query) Stats() *stats.TimerGroup {
	return q.stats
}

// Cancel implements the Query interface.
func (q *query) Cancel() {
	if q.cancel != nil {
		q.cancel()
	}
}

// Exec implements the Query interface.
func (q *query) Exec(ctx context.Context) *Result {
	res, err := q.ng.exec(ctx, q)
	return &Result{Err: err, Value: res}
}

// contextDone returns an error if the context was canceled or timed out.
func contextDone(ctx context.Context, env string) error {
	select {
	case <-ctx.Done():
		err := ctx.Err()
		switch err {
		case context.Canceled:
			return ErrQueryCanceled(env)
		case context.DeadlineExceeded:
			return ErrQueryTimeout(env)
		default:
			return err
		}
	default:
		return nil
	}
}

// Engine handles the lifetime of queries from beginning to end.
// It is connected to a querier.
type Engine struct {
	// A Querier constructor against an underlying storage.
	queryable Queryable
	// The gate limiting the maximum number of concurrent and waiting queries.
	gate    *queryGate
	options *EngineOptions
}

// Queryable allows opening a storage querier.
type Queryable interface {
	Querier(mint, maxt int64) (storage.Querier, error)
}

// NewEngine returns a new engine.
func NewEngine(queryable Queryable, o *EngineOptions) *Engine {
	if o == nil {
		o = DefaultEngineOptions
	}
	maxConcurrentQueries.Set(float64(o.MaxConcurrentQueries))
	return &Engine{
		queryable: queryable,
		gate:      newQueryGate(o.MaxConcurrentQueries),
		options:   o,
	}
}

// EngineOptions contains configuration parameters for an Engine.
type EngineOptions struct {
	MaxConcurrentQueries int
	Timeout              time.Duration
}

// DefaultEngineOptions are the default engine options.
var DefaultEngineOptions = &EngineOptions{
	MaxConcurrentQueries: 20,
	Timeout:              2 * time.Minute,
}

// NewInstantQuery returns an evaluation query for the given expression at the given time.
func (ng *Engine) NewInstantQuery(qs string, ts time.Time) (Query, error) {
	expr, err := ParseExpr(qs)
	if err != nil {
		return nil, err
	}
	qry := ng.newQuery(expr, ts, ts, 0)
	qry.q = qs

	return qry, nil
}

// NewRangeQuery returns an evaluation query for the given time range and with
// the resolution set by the interval.
func (ng *Engine) NewRangeQuery(qs string, start, end time.Time, interval time.Duration) (Query, error) {
	expr, err := ParseExpr(qs)
	if err != nil {
		return nil, err
	}
	if expr.Type() != ValueTypeVector && expr.Type() != ValueTypeScalar {
		return nil, fmt.Errorf("invalid expression type %q for range query, must be Scalar or instant Vector", documentedType(expr.Type()))
	}
	qry := ng.newQuery(expr, start, end, interval)
	qry.q = qs

	return qry, nil
}

func (ng *Engine) newQuery(expr Expr, start, end time.Time, interval time.Duration) *query {
	es := &EvalStmt{
		Expr:     expr,
		Start:    start,
		End:      end,
		Interval: interval,
	}
	qry := &query{
		stmt:  es,
		ng:    ng,
		stats: stats.NewTimerGroup(),
	}
	return qry
}

// testStmt is an internal helper statement that allows execution
// of an arbitrary function during handling. It is used to test the Engine.
type testStmt func(context.Context) error

func (testStmt) String() string { return "test statement" }
func (testStmt) stmt()          {}

func (ng *Engine) newTestQuery(f func(context.Context) error) Query {
	qry := &query{
		q:     "test statement",
		stmt:  testStmt(f),
		ng:    ng,
		stats: stats.NewTimerGroup(),
	}
	return qry
}

// exec executes the query.
//
// At this point per query only one EvalStmt is evaluated. Alert and record
// statements are not handled by the Engine.
<<<<<<< HEAD
func (ng *Engine) exec(ctx context.Context, q *query) (Value, error) {
=======
func (ng *Engine) exec(ctx context.Context, q *query) (model.Value, error) {
	currentQueries.Inc()
	defer currentQueries.Dec()
>>>>>>> 5e985f24
	ctx, cancel := context.WithTimeout(ctx, ng.options.Timeout)
	q.cancel = cancel

	queueTimer := q.stats.GetTimer(stats.ExecQueueTime).Start()

	if err := ng.gate.Start(ctx); err != nil {
		return nil, err
	}
	defer ng.gate.Done()

	queueTimer.Stop()

	// Cancel when execution is done or an error was raised.
	defer q.cancel()

	const env = "query execution"

	evalTimer := q.stats.GetTimer(stats.TotalEvalTime).Start()
	defer evalTimer.Stop()

	// The base context might already be canceled on the first iteration (e.g. during shutdown).
	if err := contextDone(ctx, env); err != nil {
		return nil, err
	}

	switch s := q.Statement().(type) {
	case *EvalStmt:
		return ng.execEvalStmt(ctx, q, s)
	case testStmt:
		return nil, s(ctx)
	}

	panic(fmt.Errorf("promql.Engine.exec: unhandled statement of type %T", q.Statement()))
}

func timeMilliseconds(t time.Time) int64 {
	return t.UnixNano() / int64(time.Millisecond/time.Nanosecond)
}

func durationMilliseconds(d time.Duration) int64 {
	return int64(d / (time.Millisecond / time.Nanosecond))
}

// execEvalStmt evaluates the expression of an evaluation statement for the given time range.
func (ng *Engine) execEvalStmt(ctx context.Context, query *query, s *EvalStmt) (Value, error) {

	prepareTimer := query.stats.GetTimer(stats.QueryPreparationTime).Start()
	querier, err := ng.populateIterators(ctx, s)
	prepareTimer.Stop()
	if err != nil {
		return nil, err
	}
	defer querier.Close()

	evalTimer := query.stats.GetTimer(stats.InnerEvalTime).Start()
	// Instant evaluation.
	if s.Start == s.End && s.Interval == 0 {
		evaluator := &evaluator{
			Timestamp: timeMilliseconds(s.Start),
			ctx:       ctx,
		}
		val, err := evaluator.Eval(s.Expr)
		if err != nil {
			return nil, err
		}

		evalTimer.Stop()
		return val, nil
	}
	numSteps := int(s.End.Sub(s.Start) / s.Interval)

	// Range evaluation.
	Seriess := map[uint64]Series{}
	for ts := s.Start; !ts.After(s.End); ts = ts.Add(s.Interval) {

		if err := contextDone(ctx, "range evaluation"); err != nil {
			return nil, err
		}

		evaluator := &evaluator{
			Timestamp: timeMilliseconds(ts),
			ctx:       ctx,
		}
		val, err := evaluator.Eval(s.Expr)
		if err != nil {
			return nil, err
		}

		switch v := val.(type) {
		case Scalar:
			// As the expression type does not change we can safely default to 0
			// as the fingerprint for Scalar expressions.
			ss, ok := Seriess[0]
			if !ok {
				ss = Series{Points: make([]Point, 0, numSteps)}
				Seriess[0] = ss
			}
			ss.Points = append(ss.Points, Point(v))
			Seriess[0] = ss
		case Vector:
			for _, sample := range v {
				h := sample.Metric.Hash()
				ss, ok := Seriess[h]
				if !ok {
					ss = Series{
						Metric: sample.Metric,
						Points: make([]Point, 0, numSteps),
					}
					Seriess[h] = ss
				}
				ss.Points = append(ss.Points, sample.Point)
				Seriess[h] = ss
			}
		default:
			panic(fmt.Errorf("promql.Engine.exec: invalid expression type %q", val.Type()))
		}
	}
	evalTimer.Stop()

	if err := contextDone(ctx, "expression evaluation"); err != nil {
		return nil, err
	}

	appendTimer := query.stats.GetTimer(stats.ResultAppendTime).Start()
	mat := Matrix{}
	for _, ss := range Seriess {
		mat = append(mat, ss)
	}
	appendTimer.Stop()

	if err := contextDone(ctx, "expression evaluation"); err != nil {
		return nil, err
	}

	// TODO(fabxc): order ensured by storage?
	// TODO(fabxc): where to ensure metric labels are a copy from the storage internals.
	sortTimer := query.stats.GetTimer(stats.ResultSortTime).Start()
	sort.Sort(mat)
	sortTimer.Stop()

	return mat, nil
}

func (ng *Engine) populateIterators(ctx context.Context, s *EvalStmt) (storage.Querier, error) {
	var maxOffset time.Duration

	Inspect(s.Expr, func(node Node) bool {
		switch n := node.(type) {
		case *VectorSelector:
			if maxOffset < StalenessDelta {
				maxOffset = StalenessDelta
			}
			if n.Offset+StalenessDelta > maxOffset {
				maxOffset = n.Offset + StalenessDelta
			}
		case *MatrixSelector:
			if maxOffset < n.Range {
				maxOffset = n.Range
			}
			if n.Offset+n.Range > maxOffset {
				maxOffset = n.Offset + n.Range
			}
		}
		return true
	})

	mint := s.Start.Add(-maxOffset)

	querier, err := ng.queryable.Querier(timestamp.FromTime(mint), timestamp.FromTime(s.End))
	if err != nil {
		return nil, err
	}

	Inspect(s.Expr, func(node Node) bool {
		switch n := node.(type) {
		case *VectorSelector:
			n.series, err = expandSeriesSet(querier.Select(n.LabelMatchers...))
			if err != nil {
				// TODO(fabxc): use multi-error.
				log.Errorln("expand series set:", err)
				return false
			}
			for _, s := range n.series {
				it := storage.NewBuffer(s.Iterator(), durationMilliseconds(StalenessDelta))
				n.iterators = append(n.iterators, it)
			}

		case *MatrixSelector:
			n.series, err = expandSeriesSet(querier.Select(n.LabelMatchers...))
			if err != nil {
				log.Errorln("expand series set:", err)
				return false
			}
			for _, s := range n.series {
				it := storage.NewBuffer(s.Iterator(), durationMilliseconds(n.Range))
				n.iterators = append(n.iterators, it)
			}
		}
		return true
	})
	return querier, err
}

func expandSeriesSet(it storage.SeriesSet) (res []storage.Series, err error) {
	for it.Next() {
		res = append(res, it.At())
	}
	return res, it.Err()
}

// An evaluator evaluates given expressions at a fixed timestamp. It is attached to an
// engine through which it connects to a querier and reports errors. On timeout or
// cancellation of its context it terminates.
type evaluator struct {
	ctx context.Context

	Timestamp int64 // time in milliseconds
}

// fatalf causes a panic with the input formatted into an error.
func (ev *evaluator) errorf(format string, args ...interface{}) {
	ev.error(fmt.Errorf(format, args...))
}

// fatal causes a panic with the given error.
func (ev *evaluator) error(err error) {
	panic(err)
}

// recover is the handler that turns panics into returns from the top level of evaluation.
func (ev *evaluator) recover(errp *error) {
	e := recover()
	if e != nil {
		if _, ok := e.(runtime.Error); ok {
			// Print the stack trace but do not inhibit the running application.
			buf := make([]byte, 64<<10)
			buf = buf[:runtime.Stack(buf, false)]

			log.Errorf("parser panic: %v\n%s", e, buf)
			*errp = fmt.Errorf("unexpected error")
		} else {
			*errp = e.(error)
		}
	}
}

// evalScalar attempts to evaluate e to a Scalar value and errors otherwise.
func (ev *evaluator) evalScalar(e Expr) Scalar {
	val := ev.eval(e)
	sv, ok := val.(Scalar)
	if !ok {
		ev.errorf("expected Scalar but got %s", documentedType(val.Type()))
	}
	return sv
}

// evalVector attempts to evaluate e to a Vector value and errors otherwise.
func (ev *evaluator) evalVector(e Expr) Vector {
	val := ev.eval(e)
	vec, ok := val.(Vector)
	if !ok {
		ev.errorf("expected instant Vector but got %s", documentedType(val.Type()))
	}
	return vec
}

// evalInt attempts to evaluate e into an integer and errors otherwise.
func (ev *evaluator) evalInt(e Expr) int64 {
	sc := ev.evalScalar(e)
	if !convertibleToInt64(sc.V) {
		ev.errorf("Scalar value %v overflows int64", sc.V)
	}
	return int64(sc.V)
}

// evalFloat attempts to evaluate e into a float and errors otherwise.
func (ev *evaluator) evalFloat(e Expr) float64 {
	sc := ev.evalScalar(e)
	return float64(sc.V)
}

// evalMatrix attempts to evaluate e into a Matrix and errors otherwise.
// The error message uses the term "range Vector" to match the user facing
// documentation.
func (ev *evaluator) evalMatrix(e Expr) Matrix {
	val := ev.eval(e)
	mat, ok := val.(Matrix)
	if !ok {
		ev.errorf("expected range Vector but got %s", documentedType(val.Type()))
	}
	return mat
}

// evalString attempts to evaluate e to a string value and errors otherwise.
func (ev *evaluator) evalString(e Expr) String {
	val := ev.eval(e)
	sv, ok := val.(String)
	if !ok {
		ev.errorf("expected string but got %s", documentedType(val.Type()))
	}
	return sv
}

// evalOneOf evaluates e and errors unless the result is of one of the given types.
func (ev *evaluator) evalOneOf(e Expr, t1, t2 ValueType) Value {
	val := ev.eval(e)
	if val.Type() != t1 && val.Type() != t2 {
		ev.errorf("expected %s or %s but got %s", documentedType(t1), documentedType(t2), documentedType(val.Type()))
	}
	return val
}

func (ev *evaluator) Eval(expr Expr) (v Value, err error) {
	defer ev.recover(&err)
	return ev.eval(expr), nil
}

// eval evaluates the given expression as the given AST expression node requires.
func (ev *evaluator) eval(expr Expr) Value {
	// This is the top-level evaluation method.
	// Thus, we check for timeout/cancelation here.
	if err := contextDone(ev.ctx, "expression evaluation"); err != nil {
		ev.error(err)
	}

	switch e := expr.(type) {
	case *AggregateExpr:
		Vector := ev.evalVector(e.Expr)
		return ev.aggregation(e.Op, e.Grouping, e.Without, e.KeepCommonLabels, e.Param, Vector)

	case *BinaryExpr:
		lhs := ev.evalOneOf(e.LHS, ValueTypeScalar, ValueTypeVector)
		rhs := ev.evalOneOf(e.RHS, ValueTypeScalar, ValueTypeVector)

		switch lt, rt := lhs.Type(), rhs.Type(); {
		case lt == ValueTypeScalar && rt == ValueTypeScalar:
			return Scalar{
				V: scalarBinop(e.Op, lhs.(Scalar).V, rhs.(Scalar).V),
				T: ev.Timestamp,
			}

		case lt == ValueTypeVector && rt == ValueTypeVector:
			switch e.Op {
			case itemLAND:
				return ev.VectorAnd(lhs.(Vector), rhs.(Vector), e.VectorMatching)
			case itemLOR:
				return ev.VectorOr(lhs.(Vector), rhs.(Vector), e.VectorMatching)
			case itemLUnless:
				return ev.VectorUnless(lhs.(Vector), rhs.(Vector), e.VectorMatching)
			default:
				return ev.VectorBinop(e.Op, lhs.(Vector), rhs.(Vector), e.VectorMatching, e.ReturnBool)
			}
		case lt == ValueTypeVector && rt == ValueTypeScalar:
			return ev.VectorscalarBinop(e.Op, lhs.(Vector), rhs.(Scalar), false, e.ReturnBool)

		case lt == ValueTypeScalar && rt == ValueTypeVector:
			return ev.VectorscalarBinop(e.Op, rhs.(Vector), lhs.(Scalar), true, e.ReturnBool)
		}

	case *Call:
		return e.Func.Call(ev, e.Args)

	case *MatrixSelector:
		return ev.matrixSelector(e)

	case *NumberLiteral:
		return Scalar{V: e.Val, T: ev.Timestamp}

	case *ParenExpr:
		return ev.eval(e.Expr)

	case *StringLiteral:
		return String{V: e.Val, T: ev.Timestamp}

	case *UnaryExpr:
		se := ev.evalOneOf(e.Expr, ValueTypeScalar, ValueTypeVector)
		// Only + and - are possible operators.
		if e.Op == itemSUB {
			switch v := se.(type) {
			case Scalar:
				v.V = -v.V
			case Vector:
				for i, sv := range v {
					v[i].V = -sv.V
				}
			}
		}
		return se

	case *VectorSelector:
		return ev.vectorSelector(e)
	}
	panic(fmt.Errorf("unhandled expression of type: %T", expr))
}

// vectorSelector evaluates a *VectorSelector expression.
func (ev *evaluator) vectorSelector(node *VectorSelector) Vector {
	var (
		vec     = make(Vector, 0, len(node.series))
		refTime = ev.Timestamp - durationMilliseconds(node.Offset)
	)

	for i, it := range node.iterators {
		ok := it.Seek(refTime)
		if !ok {
			if it.Err() != nil {
				ev.error(it.Err())
			}
		}
		t, v := it.Values()

		if !ok || t > refTime {
			t, v, ok = it.PeekBack()
			if !ok || t < refTime-durationMilliseconds(StalenessDelta) {
				continue
			}
		}
		vec = append(vec, Sample{
			Metric: node.series[i].Labels(),
			Point:  Point{V: v, T: ev.Timestamp},
		})
	}
	return vec
}

// matrixSelector evaluates a *MatrixSelector expression.
func (ev *evaluator) matrixSelector(node *MatrixSelector) Matrix {
	var (
		offset = durationMilliseconds(node.Offset)
		maxt   = ev.Timestamp - offset
		mint   = maxt - durationMilliseconds(node.Range)
		Matrix = make(Matrix, 0, len(node.series))
	)

	for i, it := range node.iterators {
		ss := Series{
			Metric: node.series[i].Labels(),
			Points: make([]Point, 0, 16),
		}

		ok := it.Seek(maxt)
		if !ok {
			if it.Err() != nil {
				ev.error(it.Err())
			}
		}
		t, v := it.Values()

		buf := it.Buffer()
		for buf.Next() {
			t, v := buf.At()
			// Values in the buffer are guaranteed to be smaller than maxt.
			if t >= mint {
				ss.Points = append(ss.Points, Point{T: t, V: v})
			}
		}
		// The seeked sample might also be in the range.
		t, v = it.Values()
		if t == maxt {
			ss.Points = append(ss.Points, Point{T: t, V: v})
		}
		if len(ss.Points) > 0 {
			Matrix = append(Matrix, ss)
		}
	}
	return Matrix
}

func (ev *evaluator) VectorAnd(lhs, rhs Vector, matching *VectorMatching) Vector {
	if matching.Card != CardManyToMany {
		panic("set operations must only use many-to-many matching")
	}
	sigf := signatureFunc(matching.On, matching.MatchingLabels...)

	var result Vector
	// The set of signatures for the right-hand side Vector.
	rightSigs := map[uint64]struct{}{}
	// Add all rhs samples to a map so we can easily find matches later.
	for _, rs := range rhs {
		rightSigs[sigf(rs.Metric)] = struct{}{}
	}

	for _, ls := range lhs {
		// If there's a matching entry in the right-hand side Vector, add the sample.
		if _, ok := rightSigs[sigf(ls.Metric)]; ok {
			result = append(result, ls)
		}
	}
	return result
}

func (ev *evaluator) VectorOr(lhs, rhs Vector, matching *VectorMatching) Vector {
	if matching.Card != CardManyToMany {
		panic("set operations must only use many-to-many matching")
	}
	sigf := signatureFunc(matching.On, matching.MatchingLabels...)

	var result Vector
	leftSigs := map[uint64]struct{}{}
	// Add everything from the left-hand-side Vector.
	for _, ls := range lhs {
		leftSigs[sigf(ls.Metric)] = struct{}{}
		result = append(result, ls)
	}
	// Add all right-hand side elements which have not been added from the left-hand side.
	for _, rs := range rhs {
		if _, ok := leftSigs[sigf(rs.Metric)]; !ok {
			result = append(result, rs)
		}
	}
	return result
}

func (ev *evaluator) VectorUnless(lhs, rhs Vector, matching *VectorMatching) Vector {
	if matching.Card != CardManyToMany {
		panic("set operations must only use many-to-many matching")
	}
	sigf := signatureFunc(matching.On, matching.MatchingLabels...)

	rightSigs := map[uint64]struct{}{}
	for _, rs := range rhs {
		rightSigs[sigf(rs.Metric)] = struct{}{}
	}

	var result Vector
	for _, ls := range lhs {
		if _, ok := rightSigs[sigf(ls.Metric)]; !ok {
			result = append(result, ls)
		}
	}
	return result
}

// VectorBinop evaluates a binary operation between two Vectors, excluding set operators.
func (ev *evaluator) VectorBinop(op itemType, lhs, rhs Vector, matching *VectorMatching, returnBool bool) Vector {
	if matching.Card == CardManyToMany {
		panic("many-to-many only allowed for set operators")
	}
	var (
		result = Vector{}
		sigf   = signatureFunc(matching.On, matching.MatchingLabels...)
	)

	// The control flow below handles one-to-one or many-to-one matching.
	// For one-to-many, swap sidedness and account for the swap when calculating
	// values.
	if matching.Card == CardOneToMany {
		lhs, rhs = rhs, lhs
	}

	// All samples from the rhs hashed by the matching label/values.
	rightSigs := map[uint64]Sample{}

	// Add all rhs samples to a map so we can easily find matches later.
	for _, rs := range rhs {
		sig := sigf(rs.Metric)
		// The rhs is guaranteed to be the 'one' side. Having multiple samples
		// with the same signature means that the matching is many-to-many.
		if _, found := rightSigs[sig]; found {
			// Many-to-many matching not allowed.
			ev.errorf("many-to-many matching not allowed: matching labels must be unique on one side")
		}
		rightSigs[sig] = rs
	}

	// Tracks the match-signature. For one-to-one operations the value is nil. For many-to-one
	// the value is a set of signatures to detect duplicated result elements.
	matchedSigs := map[uint64]map[uint64]struct{}{}

	// For all lhs samples find a respective rhs sample and perform
	// the binary operation.
	for _, ls := range lhs {
		sig := sigf(ls.Metric)

		rs, found := rightSigs[sig] // Look for a match in the rhs Vector.
		if !found {
			continue
		}

		// Account for potentially swapped sidedness.
		vl, vr := ls.V, rs.V
		if matching.Card == CardOneToMany {
			vl, vr = vr, vl
		}
		value, keep := vectorElemBinop(op, vl, vr)
		if returnBool {
			if keep {
				value = 1.0
			} else {
				value = 0.0
			}
		} else if !keep {
			continue
		}
		metric := resultMetric(ls.Metric, rs.Metric, op, matching)

		insertedSigs, exists := matchedSigs[sig]
		if matching.Card == CardOneToOne {
			if exists {
				ev.errorf("multiple matches for labels: many-to-one matching must be explicit (group_left/group_right)")
			}
			matchedSigs[sig] = nil // Set existence to true.
		} else {
			// In many-to-one matching the grouping labels have to ensure a unique metric
			// for the result Vector. Check whether those labels have already been added for
			// the same matching labels.
			insertSig := metric.Hash()

			if !exists {
				insertedSigs = map[uint64]struct{}{}
				matchedSigs[sig] = insertedSigs
			} else if _, duplicate := insertedSigs[insertSig]; duplicate {
				ev.errorf("multiple matches for labels: grouping labels must ensure unique matches")
			}
			insertedSigs[insertSig] = struct{}{}
		}

		result = append(result, Sample{
			Metric: metric,
			Point:  Point{V: value, T: ev.Timestamp},
		})
	}
	return result
}

func hashWithoutLabels(lset labels.Labels, names ...string) uint64 {
	cm := make(labels.Labels, 0, len(lset))

Outer:
	for _, l := range lset {
		for _, n := range names {
			if n == l.Name {
				continue Outer
			}
		}
		if l.Name == labels.MetricName {
			continue
		}
		cm = append(cm, l)
	}

	return cm.Hash()
}

func hashForLabels(lset labels.Labels, names ...string) uint64 {
	cm := make(labels.Labels, 0, len(names))

	for _, l := range lset {
		for _, n := range names {
			if l.Name == n {
				cm = append(cm, l)
				break
			}
		}
	}
	return cm.Hash()
}

// signatureFunc returns a function that calculates the signature for a metric
// ignoring the provided labels. If on, then the given labels are only used instead.
func signatureFunc(on bool, names ...string) func(labels.Labels) uint64 {
	// TODO(fabxc): ensure names are sorted and then use that and sortedness
	// of labels by names to speed up the operations below.
	// Alternatively, inline the hashing and don't build new label sets.
	if on {
		return func(lset labels.Labels) uint64 { return hashForLabels(lset, names...) }
	}
	return func(lset labels.Labels) uint64 { return hashWithoutLabels(lset, names...) }
}

// resultMetric returns the metric for the given sample(s) based on the Vector
// binary operation and the matching options.
func resultMetric(lhs, rhs labels.Labels, op itemType, matching *VectorMatching) labels.Labels {
	lb := labels.NewBuilder(lhs)

	if shouldDropMetricName(op) {
		lb.Del(labels.MetricName)
	}

	if matching.Card == CardOneToOne {
		if matching.On {
		Outer:
			for _, l := range lhs {
				for _, n := range matching.MatchingLabels {
					if l.Name == n {
						continue Outer
					}
				}
				lb.Del(l.Name)
			}
		} else {
			lb.Del(matching.MatchingLabels...)
		}
	}
	for _, ln := range matching.Include {
		// Included labels from the `group_x` modifier are taken from the "one"-side.
		if v := rhs.Get(ln); v != "" {
			lb.Set(ln, v)
		} else {
			lb.Del(ln)
		}
	}

	return lb.Labels()
}

// VectorscalarBinop evaluates a binary operation between a Vector and a Scalar.
func (ev *evaluator) VectorscalarBinop(op itemType, lhs Vector, rhs Scalar, swap, returnBool bool) Vector {
	vec := make(Vector, 0, len(lhs))

	for _, lhsSample := range lhs {
		lv, rv := lhsSample.V, rhs.V
		// lhs always contains the Vector. If the original position was different
		// swap for calculating the value.
		if swap {
			lv, rv = rv, lv
		}
		value, keep := vectorElemBinop(op, lv, rv)
		if returnBool {
			if keep {
				value = 1.0
			} else {
				value = 0.0
			}
			keep = true
		}
		if keep {
			lhsSample.V = value
			if shouldDropMetricName(op) {
				lhsSample.Metric = dropMetricName(lhsSample.Metric)
			}
			vec = append(vec, lhsSample)
		}
	}
	return vec
}

func dropMetricName(l labels.Labels) labels.Labels {
	return labels.NewBuilder(l).Del(labels.MetricName).Labels()
}

// scalarBinop evaluates a binary operation between two Scalars.
func scalarBinop(op itemType, lhs, rhs float64) float64 {
	switch op {
	case itemADD:
		return lhs + rhs
	case itemSUB:
		return lhs - rhs
	case itemMUL:
		return lhs * rhs
	case itemDIV:
		return lhs / rhs
	case itemPOW:
		return math.Pow(float64(lhs), float64(rhs))
	case itemMOD:
		return math.Mod(float64(lhs), float64(rhs))
	case itemEQL:
		return btos(lhs == rhs)
	case itemNEQ:
		return btos(lhs != rhs)
	case itemGTR:
		return btos(lhs > rhs)
	case itemLSS:
		return btos(lhs < rhs)
	case itemGTE:
		return btos(lhs >= rhs)
	case itemLTE:
		return btos(lhs <= rhs)
	}
	panic(fmt.Errorf("operator %q not allowed for Scalar operations", op))
}

// vectorElemBinop evaluates a binary operation between two Vector elements.
func vectorElemBinop(op itemType, lhs, rhs float64) (float64, bool) {
	switch op {
	case itemADD:
		return lhs + rhs, true
	case itemSUB:
		return lhs - rhs, true
	case itemMUL:
		return lhs * rhs, true
	case itemDIV:
		return lhs / rhs, true
	case itemPOW:
		return math.Pow(float64(lhs), float64(rhs)), true
	case itemMOD:
		return math.Mod(float64(lhs), float64(rhs)), true
	case itemEQL:
		return lhs, lhs == rhs
	case itemNEQ:
		return lhs, lhs != rhs
	case itemGTR:
		return lhs, lhs > rhs
	case itemLSS:
		return lhs, lhs < rhs
	case itemGTE:
		return lhs, lhs >= rhs
	case itemLTE:
		return lhs, lhs <= rhs
	}
	panic(fmt.Errorf("operator %q not allowed for operations between Vectors", op))
}

// intersection returns the metric of common label/value pairs of two input metrics.
func intersection(ls1, ls2 labels.Labels) labels.Labels {
	res := make(labels.Labels, 0, 5)

	for _, l1 := range ls1 {
		for _, l2 := range ls2 {
			if l1.Name == l2.Name && l1.Value == l2.Value {
				res = append(res, l1)
				continue
			}
		}
	}
	return res
}

type groupedAggregation struct {
	labels           labels.Labels
	value            float64
	valuesSquaredSum float64
	groupCount       int
	heap             vectorByValueHeap
	reverseHeap      vectorByReverseValueHeap
}

// aggregation evaluates an aggregation operation on a Vector.
func (ev *evaluator) aggregation(op itemType, grouping []string, without bool, keepCommon bool, param Expr, vec Vector) Vector {

	result := map[uint64]*groupedAggregation{}
	var k int64
	if op == itemTopK || op == itemBottomK {
		k = ev.evalInt(param)
		if k < 1 {
			return Vector{}
		}
	}
	var q float64
	if op == itemQuantile {
		q = ev.evalFloat(param)
	}
	var valueLabel string
	if op == itemCountValues {
		valueLabel = ev.evalString(param).V
		if !without {
			grouping = append(grouping, valueLabel)
		}
	}

	for _, s := range vec {
		lb := labels.NewBuilder(s.Metric)

		if without {
			lb.Del(grouping...)
			lb.Del(labels.MetricName)
		}
		if op == itemCountValues {
			lb.Set(valueLabel, strconv.FormatFloat(float64(s.V), 'f', -1, 64))
		}

		var (
			groupingKey uint64
			metric      = lb.Labels()
		)
		if without {
			groupingKey = metric.Hash()
		} else {
			groupingKey = hashForLabels(metric, grouping...)
		}

		group, ok := result[groupingKey]
		// Add a new group if it doesn't exist.
		if !ok {
			var m labels.Labels

			if keepCommon {
				m = lb.Del(labels.MetricName).Labels()
			} else if without {
				m = metric
			} else {
				m = make(labels.Labels, 0, len(grouping))
				for _, l := range metric {
					for _, n := range grouping {
						if l.Name == n {
							m = append(m, labels.Label{Name: n, Value: l.Value})
							break
						}
					}
				}
				sort.Sort(m)
			}
			result[groupingKey] = &groupedAggregation{
				labels:           m,
				value:            s.V,
				valuesSquaredSum: s.V * s.V,
				groupCount:       1,
			}
			if op == itemTopK || op == itemQuantile {
				result[groupingKey].heap = make(vectorByValueHeap, 0, k)
				heap.Push(&result[groupingKey].heap, &Sample{
					Point:  Point{V: s.V},
					Metric: s.Metric,
				})
			} else if op == itemBottomK {
				result[groupingKey].reverseHeap = make(vectorByReverseValueHeap, 0, k)
				heap.Push(&result[groupingKey].reverseHeap, &Sample{
					Point:  Point{V: s.V},
					Metric: s.Metric,
				})
			}
			continue
		}
		// Add the sample to the existing group.
		if keepCommon {
			group.labels = intersection(group.labels, s.Metric)
		}

		switch op {
		case itemSum:
			group.value += s.V

		case itemAvg:
			group.value += s.V
			group.groupCount++

		case itemMax:
			if group.value < s.V || math.IsNaN(float64(group.value)) {
				group.value = s.V
			}

		case itemMin:
			if group.value > s.V || math.IsNaN(float64(group.value)) {
				group.value = s.V
			}

		case itemCount, itemCountValues:
			group.groupCount++

		case itemStdvar, itemStddev:
			group.value += s.V
			group.valuesSquaredSum += s.V * s.V
			group.groupCount++

		case itemTopK:
			if int64(len(group.heap)) < k || group.heap[0].V < s.V || math.IsNaN(float64(group.heap[0].V)) {
				if int64(len(group.heap)) == k {
					heap.Pop(&group.heap)
				}
				heap.Push(&group.heap, &Sample{
					Point:  Point{V: s.V},
					Metric: s.Metric,
				})
			}

		case itemBottomK:
			if int64(len(group.reverseHeap)) < k || group.reverseHeap[0].V > s.V || math.IsNaN(float64(group.reverseHeap[0].V)) {
				if int64(len(group.reverseHeap)) == k {
					heap.Pop(&group.reverseHeap)
				}
				heap.Push(&group.reverseHeap, &Sample{
					Point:  Point{V: s.V},
					Metric: s.Metric,
				})
			}

		case itemQuantile:
			group.heap = append(group.heap, s)

		default:
			panic(fmt.Errorf("expected aggregation operator but got %q", op))
		}
	}

	// Construct the result Vector from the aggregated groups.
	resultVector := make(Vector, 0, len(result))

	for _, aggr := range result {
		switch op {
		case itemAvg:
			aggr.value = aggr.value / float64(aggr.groupCount)

		case itemCount, itemCountValues:
			aggr.value = float64(aggr.groupCount)

		case itemStdvar:
			avg := float64(aggr.value) / float64(aggr.groupCount)
			aggr.value = float64(aggr.valuesSquaredSum)/float64(aggr.groupCount) - avg*avg

		case itemStddev:
			avg := float64(aggr.value) / float64(aggr.groupCount)
			aggr.value = math.Sqrt(float64(aggr.valuesSquaredSum)/float64(aggr.groupCount) - avg*avg)

		case itemTopK:
			// The heap keeps the lowest value on top, so reverse it.
			sort.Sort(sort.Reverse(aggr.heap))
			for _, v := range aggr.heap {
				resultVector = append(resultVector, Sample{
					Metric: v.Metric,
					Point:  Point{V: v.V, T: ev.Timestamp},
				})
			}
			continue // Bypass default append.

		case itemBottomK:
			// The heap keeps the lowest value on top, so reverse it.
			sort.Sort(sort.Reverse(aggr.reverseHeap))
			for _, v := range aggr.reverseHeap {
				resultVector = append(resultVector, Sample{
					Metric: v.Metric,
					Point:  Point{V: v.V, T: ev.Timestamp},
				})
			}
			continue // Bypass default append.

		case itemQuantile:
			aggr.value = quantile(q, aggr.heap)

		default:
			// For other aggregations, we already have the right value.
		}

		resultVector = append(resultVector, Sample{
			Metric: aggr.labels,
			Point:  Point{V: aggr.value, T: ev.Timestamp},
		})
	}
	return resultVector
}

// btos returns 1 if b is true, 0 otherwise.
func btos(b bool) float64 {
	if b {
		return 1
	}
	return 0
}

// shouldDropMetricName returns whether the metric name should be dropped in the
// result of the op operation.
func shouldDropMetricName(op itemType) bool {
	switch op {
	case itemADD, itemSUB, itemDIV, itemMUL, itemMOD:
		return true
	default:
		return false
	}
}

// StalenessDelta determines the time since the last sample after which a time
// series is considered stale.
var StalenessDelta = 5 * time.Minute

// A queryGate controls the maximum number of concurrently running and waiting queries.
type queryGate struct {
	ch chan struct{}
}

// newQueryGate returns a query gate that limits the number of queries
// being concurrently executed.
func newQueryGate(length int) *queryGate {
	return &queryGate{
		ch: make(chan struct{}, length),
	}
}

// Start blocks until the gate has a free spot or the context is done.
func (g *queryGate) Start(ctx context.Context) error {
	select {
	case <-ctx.Done():
		return contextDone(ctx, "query queue")
	case g.ch <- struct{}{}:
		return nil
	}
}

// Done releases a single spot in the gate.
func (g *queryGate) Done() {
	select {
	case <-g.ch:
	default:
		panic("engine.queryGate.Done: more operations done than started")
	}
}

// documentedType returns the internal type to the equivalent
// user facing terminology as defined in the documentation.
func documentedType(t ValueType) string {
	switch t {
	case "vector":
		return "instant vector"
	case "matrix":
		return "range vector"
	default:
		return string(t)
	}
}<|MERGE_RESOLUTION|>--- conflicted
+++ resolved
@@ -250,13 +250,10 @@
 //
 // At this point per query only one EvalStmt is evaluated. Alert and record
 // statements are not handled by the Engine.
-<<<<<<< HEAD
 func (ng *Engine) exec(ctx context.Context, q *query) (Value, error) {
-=======
-func (ng *Engine) exec(ctx context.Context, q *query) (model.Value, error) {
 	currentQueries.Inc()
 	defer currentQueries.Dec()
->>>>>>> 5e985f24
+
 	ctx, cancel := context.WithTimeout(ctx, ng.options.Timeout)
 	q.cancel = cancel
 
