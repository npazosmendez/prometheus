--- conflicted
+++ resolved
@@ -728,43 +728,6 @@
 	require.Equal(t, labels.FromStrings("a1", "1"), rule.active[h].Labels)
 }
 
-<<<<<<< HEAD
-// TestAlertingEvalWithOrigin checks that the alerting rule details are passed through the context.
-func TestAlertingEvalWithOrigin(t *testing.T) {
-	ctx := context.Background()
-	now := time.Now()
-
-	const (
-		name  = "my-recording-rule"
-		query = `count(metric{foo="bar"}) > 0`
-	)
-	var (
-		detail RuleDetail
-		lbs    = labels.FromStrings("test", "test")
-	)
-
-	expr, err := parser.ParseExpr(query)
-	require.NoError(t, err)
-
-	rule := NewAlertingRule(
-		name,
-		expr,
-		time.Minute,
-		lbs,
-		nil,
-		nil,
-		"",
-		true, log.NewNopLogger(),
-	)
-
-	_, err = rule.Eval(ctx, now, func(ctx context.Context, qs string, _ time.Time) (promql.Vector, error) {
-		detail = FromOriginContext(ctx)
-		return nil, nil
-	}, nil, 0)
-
-	require.NoError(t, err)
-	require.Equal(t, detail, NewRuleDetail(rule))
-=======
 func TestKeepFiringFor(t *testing.T) {
 	suite, err := promql.NewTest(t, `
 		load 1m
@@ -931,5 +894,41 @@
 	res, err = rule.Eval(suite.Context(), evalTime, EngineQueryFunc(suite.QueryEngine(), suite.Storage()), nil, 0)
 	require.NoError(t, err)
 	require.Equal(t, 0, len(res))
->>>>>>> 60d76328
+}
+
+// TestAlertingEvalWithOrigin checks that the alerting rule details are passed through the context.
+func TestAlertingEvalWithOrigin(t *testing.T) {
+	ctx := context.Background()
+	now := time.Now()
+
+	const (
+		name  = "my-recording-rule"
+		query = `count(metric{foo="bar"}) > 0`
+	)
+	var (
+		detail RuleDetail
+		lbs    = labels.FromStrings("test", "test")
+	)
+
+	expr, err := parser.ParseExpr(query)
+	require.NoError(t, err)
+
+	rule := NewAlertingRule(
+		name,
+		expr,
+		time.Minute,
+		lbs,
+		nil,
+		nil,
+		"",
+		true, log.NewNopLogger(),
+	)
+
+	_, err = rule.Eval(ctx, now, func(ctx context.Context, qs string, _ time.Time) (promql.Vector, error) {
+		detail = FromOriginContext(ctx)
+		return nil, nil
+	}, nil, 0)
+
+	require.NoError(t, err)
+	require.Equal(t, detail, NewRuleDetail(rule))
 }