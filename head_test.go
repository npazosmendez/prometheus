--- conflicted
+++ resolved
@@ -297,7 +297,6 @@
 }
 
 func TestHeadDeleteSimple(t *testing.T) {
-
 	buildSmpls := func(s []int64) []sample {
 		ss := make([]sample, 0, len(s))
 		for _, t := range s {
@@ -372,7 +371,6 @@
 			css, err := LookupChunkSeries(indexr, emptyTombstoneReader, labels.NewEqualMatcher(lblDefault.Name, lblDefault.Value))
 			testutil.Ok(t, err)
 
-<<<<<<< HEAD
 			// Getting the actual samples.
 			actSamples := make([]sample, 0)
 			for css.Next() {
@@ -395,17 +393,12 @@
 
 			testutil.Ok(t, css.Err())
 			testutil.Equals(t, c.smplsExp, actSamples)
-=======
-		expSamples := make([]tsdbutil.Sample, 0, len(c.remaint))
-		for _, ts := range c.remaint {
-			expSamples = append(expSamples, sample{ts, smpls[ts]})
->>>>>>> 77cc2ea2
 		}
 
 		// Compare the query results for both heads - before and after the reload.
 		expSeriesSet := newMockSeriesSet([]Series{
-			newSeries(map[string]string{lblDefault.Name: lblDefault.Value}, func() []Sample {
-				ss := make([]Sample, 0, len(c.smplsExp))
+			newSeries(map[string]string{lblDefault.Name: lblDefault.Value}, func() []tsdbutil.Sample {
+				ss := make([]tsdbutil.Sample, 0, len(c.smplsExp))
 				for _, s := range c.smplsExp {
 					ss = append(ss, s)
 				}
