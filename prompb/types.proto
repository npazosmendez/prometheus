// Copyright 2017 Prometheus Team
// Licensed under the Apache License, Version 2.0 (the "License");
// you may not use this file except in compliance with the License.
// You may obtain a copy of the License at
//
// http://www.apache.org/licenses/LICENSE-2.0
//
// Unless required by applicable law or agreed to in writing, software
// distributed under the License is distributed on an "AS IS" BASIS,
// WITHOUT WARRANTIES OR CONDITIONS OF ANY KIND, either express or implied.
// See the License for the specific language governing permissions and
// limitations under the License.

syntax = "proto3";
package prometheus;

option go_package = "prompb";

import "gogoproto/gogo.proto";

message MetricMetadata {
  enum MetricType {
    UNKNOWN        = 0;
    COUNTER        = 1;
    GAUGE          = 2;
    HISTOGRAM      = 3;
    GAUGEHISTOGRAM = 4;
    SUMMARY        = 5;
    INFO           = 6;
    STATESET       = 7;
  }

  // Represents the metric type, these match the set from Prometheus.
  // Refer to model/textparse/interface.go for details.
  MetricType type = 1;
  string metric_family_name = 2;
  string help = 4;
  string unit = 5;
}

<<<<<<< HEAD
message Metadata {
  // The protobuf style guide recommends setting enum values as uppercase.
  // Having them lowercase would save us an instruction every time we convert
  // from textparse.MetricType.
  // https://protobuf.dev/programming-guides/style/#enums
  enum MetricType {
    UNKNOWN        = 0;
    COUNTER        = 1;
    GAUGE          = 2;
    HISTOGRAM      = 3;
    GAUGEHISTOGRAM = 4;
    SUMMARY        = 5;
    INFO           = 6;
    STATESET       = 7;
  }
  MetricType type = 1;
  string help = 2;
  string unit = 3;
}
=======
>>>>>>> 175bd212

message Sample {
  double value    = 1;
  // timestamp is in ms format, see model/timestamp/timestamp.go for
  // conversion from time.Time to Prometheus timestamp.
  int64 timestamp = 2;
}


message MinSample {
  double value    = 1;
  // timestamp is in ms format, see model/timestamp/timestamp.go for
  // conversion from time.Time to Prometheus timestamp.
  int64 timestamp = 2;
}

message Exemplar {
  // Optional, can be empty.
  repeated Label labels = 1 [(gogoproto.nullable) = false];
  double value = 2;
  // timestamp is in ms format, see model/timestamp/timestamp.go for
  // conversion from time.Time to Prometheus timestamp.
  int64 timestamp = 3;
}

// A native histogram, also known as a sparse histogram.
// Original design doc:
// https://docs.google.com/document/d/1cLNv3aufPZb3fNfaJgdaRBZsInZKKIHo9E6HinJVbpM/edit
// The appendix of this design doc also explains the concept of float
// histograms. This Histogram message can represent both, the usual
// integer histogram as well as a float histogram.
message Histogram {
  enum ResetHint {
    UNKNOWN = 0; // Need to test for a counter reset explicitly.
    YES     = 1; // This is the 1st histogram after a counter reset.
    NO      = 2; // There was no counter reset between this and the previous Histogram.
    GAUGE   = 3; // This is a gauge histogram where counter resets don't happen.
  }

  oneof count { // Count of observations in the histogram.
    uint64 count_int   = 1;
    double count_float = 2;
  }
  double sum = 3; // Sum of observations in the histogram.
  // The schema defines the bucket schema. Currently, valid numbers
  // are -4 <= n <= 8. They are all for base-2 bucket schemas, where 1
  // is a bucket boundary in each case, and then each power of two is
  // divided into 2^n logarithmic buckets. Or in other words, each
  // bucket boundary is the previous boundary times 2^(2^-n). In the
  // future, more bucket schemas may be added using numbers < -4 or >
  // 8.
  sint32 schema             = 4;
  double zero_threshold     = 5; // Breadth of the zero bucket.
  oneof zero_count { // Count in zero bucket.
    uint64 zero_count_int     = 6;
    double zero_count_float   = 7;
  }

  // Negative Buckets.
  repeated BucketSpan negative_spans =  8 [(gogoproto.nullable) = false];
  // Use either "negative_deltas" or "negative_counts", the former for
  // regular histograms with integer counts, the latter for float
  // histograms.
  repeated sint64 negative_deltas    =  9; // Count delta of each bucket compared to previous one (or to zero for 1st bucket).
  repeated double negative_counts    = 10; // Absolute count of each bucket.

  // Positive Buckets.
  repeated BucketSpan positive_spans = 11 [(gogoproto.nullable) = false];
  // Use either "positive_deltas" or "positive_counts", the former for
  // regular histograms with integer counts, the latter for float
  // histograms.
  repeated sint64 positive_deltas    = 12; // Count delta of each bucket compared to previous one (or to zero for 1st bucket).
  repeated double positive_counts    = 13; // Absolute count of each bucket.

  ResetHint reset_hint               = 14;
  // timestamp is in ms format, see model/timestamp/timestamp.go for
  // conversion from time.Time to Prometheus timestamp.
  int64 timestamp = 15;
}

// A BucketSpan defines a number of consecutive buckets with their
// offset. Logically, it would be more straightforward to include the
// bucket counts in the Span. However, the protobuf representation is
// more compact in the way the data is structured here (with all the
// buckets in a single array separate from the Spans).
message BucketSpan {
  sint32 offset = 1; // Gap to previous span, or starting point for 1st span (which can be negative).
  uint32 length = 2; // Length of consecutive buckets.
}


// TimeSeries represents samples and labels for a single time series.
message TimeSeries {
  // For a timeseries to be valid, and for the samples and exemplars
  // to be ingested by the remote system properly, the labels field is required.
  repeated Label labels         = 1 [(gogoproto.nullable) = false];
  repeated Sample samples       = 2 [(gogoproto.nullable) = false];
  repeated Exemplar exemplars   = 3 [(gogoproto.nullable) = false];
  repeated Histogram histograms = 4 [(gogoproto.nullable) = false];
  Metadata metadata             = 5 [(gogoproto.nullable) = false];
}

message Label {
  string name  = 1;
  string value = 2;
}

message Labels {
  repeated Label labels = 1 [(gogoproto.nullable) = false];
}

// Matcher specifies a rule, which can match or set of labels or not.
message LabelMatcher {
  enum Type {
    EQ  = 0;
    NEQ = 1;
    RE  = 2;
    NRE = 3;
  }
  Type type    = 1;
  string name  = 2;
  string value = 3;
}

message ReadHints {
  int64 step_ms = 1;  // Query step size in milliseconds.
  string func = 2;    // String representation of surrounding function or aggregation.
  int64 start_ms = 3; // Start time in milliseconds.
  int64 end_ms = 4;   // End time in milliseconds.
  repeated string grouping = 5; // List of label names used in aggregation.
  bool by = 6; // Indicate whether it is without or by.
  int64 range_ms = 7; // Range vector selector range in milliseconds.
}

// Chunk represents a TSDB chunk.
// Time range [min, max] is inclusive.
message Chunk {
  int64 min_time_ms = 1;
  int64 max_time_ms = 2;

  // We require this to match chunkenc.Encoding.
  enum Encoding {
    UNKNOWN         = 0;
    XOR             = 1;
    HISTOGRAM       = 2;
    FLOAT_HISTOGRAM = 3;
  }
  Encoding type  = 3;
  bytes data     = 4;
}

// ChunkedSeries represents single, encoded time series.
message ChunkedSeries {
  // Labels should be sorted.
  repeated Label labels = 1 [(gogoproto.nullable) = false];
  // Chunks will be in start time order and may overlap.
  repeated Chunk chunks = 2 [(gogoproto.nullable) = false];
}<|MERGE_RESOLUTION|>--- conflicted
+++ resolved
@@ -37,29 +37,6 @@
   string help = 4;
   string unit = 5;
 }
-
-<<<<<<< HEAD
-message Metadata {
-  // The protobuf style guide recommends setting enum values as uppercase.
-  // Having them lowercase would save us an instruction every time we convert
-  // from textparse.MetricType.
-  // https://protobuf.dev/programming-guides/style/#enums
-  enum MetricType {
-    UNKNOWN        = 0;
-    COUNTER        = 1;
-    GAUGE          = 2;
-    HISTOGRAM      = 3;
-    GAUGEHISTOGRAM = 4;
-    SUMMARY        = 5;
-    INFO           = 6;
-    STATESET       = 7;
-  }
-  MetricType type = 1;
-  string help = 2;
-  string unit = 3;
-}
-=======
->>>>>>> 175bd212
 
 message Sample {
   double value    = 1;
@@ -159,7 +136,6 @@
   repeated Sample samples       = 2 [(gogoproto.nullable) = false];
   repeated Exemplar exemplars   = 3 [(gogoproto.nullable) = false];
   repeated Histogram histograms = 4 [(gogoproto.nullable) = false];
-  Metadata metadata             = 5 [(gogoproto.nullable) = false];
 }
 
 message Label {
