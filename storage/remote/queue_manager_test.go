--- conflicted
+++ resolved
@@ -183,11 +183,7 @@
 	mcfg := config.DefaultMetadataConfig
 
 	metrics := newQueueManagerMetrics(nil, "", "")
-<<<<<<< HEAD
-	m := NewQueueManager(metrics, nil, nil, nil, dir, newEWMARate(ewmaWeight, shardUpdateDuration), cfg, mcfg, labels.EmptyLabels(), nil, c, defaultFlushDeadline, newPool(), newHighestTimestampMetric(), nil, false, false, false)
-=======
-	m := NewQueueManager(metrics, nil, nil, nil, dir, newEWMARate(ewmaWeight, shardUpdateDuration), cfg, mcfg, labels.EmptyLabels(), nil, c, defaultFlushDeadline, newPool(), newHighestTimestampMetric(), nil, false, false, 0)
->>>>>>> 175bd212
+	m := NewQueueManager(metrics, nil, nil, nil, dir, newEWMARate(ewmaWeight, shardUpdateDuration), cfg, mcfg, labels.EmptyLabels(), nil, c, defaultFlushDeadline, newPool(), newHighestTimestampMetric(), nil, false, false, false, 0)
 	m.Start()
 	defer m.Stop()
 
@@ -214,7 +210,7 @@
 
 func TestWALMetadataDelivery(t *testing.T) {
 	dir := t.TempDir()
-	s := NewStorage(nil, nil, nil, dir, defaultFlushDeadline, nil)
+	s := NewStorage(nil, nil, nil, dir, defaultFlushDeadline, nil, Base1)
 	defer s.Close()
 
 	cfg := config.DefaultQueueConfig
@@ -241,7 +237,7 @@
 	qm := s.rws.queues[hash]
 	qm.sendMetadata = true
 
-	c := NewTestWriteClient()
+	c := NewTestWriteClient(Base1)
 	qm.SetClient(c)
 
 	qm.StoreSeries(series, 0)
@@ -268,19 +264,11 @@
 
 			dir := t.TempDir()
 
-<<<<<<< HEAD
-	metrics := newQueueManagerMetrics(nil, "", "")
-	m := NewQueueManager(metrics, nil, nil, nil, dir, newEWMARate(ewmaWeight, shardUpdateDuration), cfg, mcfg, labels.EmptyLabels(), nil, c, defaultFlushDeadline, newPool(), newHighestTimestampMetric(), nil, false, false, false)
-	m.StoreSeries(series, 0)
-	m.Start()
-	defer m.Stop()
-=======
 			metrics := newQueueManagerMetrics(nil, "", "")
-			m := NewQueueManager(metrics, nil, nil, nil, dir, newEWMARate(ewmaWeight, shardUpdateDuration), cfg, mcfg, labels.EmptyLabels(), nil, c, defaultFlushDeadline, newPool(), newHighestTimestampMetric(), nil, false, false, rwFormat)
+			m := NewQueueManager(metrics, nil, nil, nil, dir, newEWMARate(ewmaWeight, shardUpdateDuration), cfg, mcfg, labels.EmptyLabels(), nil, c, defaultFlushDeadline, newPool(), newHighestTimestampMetric(), nil, false, false, false, rwFormat)
 			m.StoreSeries(series, 0)
 			m.Start()
 			defer m.Stop()
->>>>>>> 175bd212
 
 			// Send the samples twice, waiting for the samples in the meantime.
 			c.expectSamples(samples, series)
@@ -322,15 +310,9 @@
 			cfg := config.DefaultQueueConfig
 			mcfg := config.DefaultMetadataConfig
 
-<<<<<<< HEAD
-	metrics := newQueueManagerMetrics(nil, "", "")
-	m := NewQueueManager(metrics, nil, nil, nil, dir, newEWMARate(ewmaWeight, shardUpdateDuration), cfg, mcfg, labels.EmptyLabels(), nil, c, defaultFlushDeadline, newPool(), newHighestTimestampMetric(), nil, false, false, false)
-	m.StoreSeries(series, 0)
-=======
 			metrics := newQueueManagerMetrics(nil, "", "")
-			m := NewQueueManager(metrics, nil, nil, nil, dir, newEWMARate(ewmaWeight, shardUpdateDuration), cfg, mcfg, labels.EmptyLabels(), nil, c, defaultFlushDeadline, newPool(), newHighestTimestampMetric(), nil, false, false, rwFormat)
+			m := NewQueueManager(metrics, nil, nil, nil, dir, newEWMARate(ewmaWeight, shardUpdateDuration), cfg, mcfg, labels.EmptyLabels(), nil, c, defaultFlushDeadline, newPool(), newHighestTimestampMetric(), nil, false, false, false, rwFormat)
 			m.StoreSeries(series, 0)
->>>>>>> 175bd212
 
 			m.Start()
 			defer m.Stop()
@@ -351,11 +333,7 @@
 	mcfg := config.DefaultMetadataConfig
 	metrics := newQueueManagerMetrics(nil, "", "")
 
-<<<<<<< HEAD
-	m := NewQueueManager(metrics, nil, nil, nil, dir, newEWMARate(ewmaWeight, shardUpdateDuration), cfg, mcfg, labels.EmptyLabels(), nil, c, deadline, newPool(), newHighestTimestampMetric(), nil, false, false, false)
-=======
-	m := NewQueueManager(metrics, nil, nil, nil, dir, newEWMARate(ewmaWeight, shardUpdateDuration), cfg, mcfg, labels.EmptyLabels(), nil, c, deadline, newPool(), newHighestTimestampMetric(), nil, false, false, Base1)
->>>>>>> 175bd212
+	m := NewQueueManager(metrics, nil, nil, nil, dir, newEWMARate(ewmaWeight, shardUpdateDuration), cfg, mcfg, labels.EmptyLabels(), nil, c, deadline, newPool(), newHighestTimestampMetric(), nil, false, false, false, Base1)
 	n := 2 * config.DefaultQueueConfig.MaxSamplesPerSend
 	samples, series := createTimeseries(n, n)
 	m.StoreSeries(series, 0)
@@ -393,11 +371,7 @@
 	cfg := config.DefaultQueueConfig
 	mcfg := config.DefaultMetadataConfig
 	metrics := newQueueManagerMetrics(nil, "", "")
-<<<<<<< HEAD
-	m := NewQueueManager(metrics, nil, nil, nil, dir, newEWMARate(ewmaWeight, shardUpdateDuration), cfg, mcfg, labels.EmptyLabels(), nil, c, deadline, newPool(), newHighestTimestampMetric(), nil, false, false, true)
-=======
-	m := NewQueueManager(metrics, nil, nil, nil, dir, newEWMARate(ewmaWeight, shardUpdateDuration), cfg, mcfg, labels.EmptyLabels(), nil, c, deadline, newPool(), newHighestTimestampMetric(), nil, false, false, Base1)
->>>>>>> 175bd212
+	m := NewQueueManager(metrics, nil, nil, nil, dir, newEWMARate(ewmaWeight, shardUpdateDuration), cfg, mcfg, labels.EmptyLabels(), nil, c, deadline, newPool(), newHighestTimestampMetric(), nil, false, false, true, Base1)
 	for i := 0; i < numSegments; i++ {
 		series := []record.RefSeries{}
 		metadata := []record.RefMetadata{}
@@ -408,17 +382,11 @@
 		m.StoreSeries(series, i)
 		m.StoreMetadata(metadata)
 	}
-<<<<<<< HEAD
-	require.Equal(t, numSegments*numSeries, len(m.seriesLabels))
-	require.Equal(t, numSegments*numSeries, len(m.seriesMetadata))
-	m.SeriesReset(2)
-	require.Equal(t, numSegments*numSeries/2, len(m.seriesLabels))
-	require.Equal(t, numSegments*numSeries/2, len(m.seriesMetadata))
-=======
 	require.Len(t, m.seriesLabels, numSegments*numSeries)
+	require.Len(t, m.seriesMetadata, numSegments*numSeries)
 	m.SeriesReset(2)
 	require.Len(t, m.seriesLabels, numSegments*numSeries/2)
->>>>>>> 175bd212
+	require.Len(t, m.seriesMetadata, numSegments*numSeries/2)
 }
 
 func TestReshard(t *testing.T) {
@@ -438,15 +406,9 @@
 
 			dir := t.TempDir()
 
-<<<<<<< HEAD
-	metrics := newQueueManagerMetrics(nil, "", "")
-	m := NewQueueManager(metrics, nil, nil, nil, dir, newEWMARate(ewmaWeight, shardUpdateDuration), cfg, mcfg, labels.EmptyLabels(), nil, c, defaultFlushDeadline, newPool(), newHighestTimestampMetric(), nil, false, false, false)
-	m.StoreSeries(series, 0)
-=======
 			metrics := newQueueManagerMetrics(nil, "", "")
-			m := NewQueueManager(metrics, nil, nil, nil, dir, newEWMARate(ewmaWeight, shardUpdateDuration), cfg, mcfg, labels.EmptyLabels(), nil, c, defaultFlushDeadline, newPool(), newHighestTimestampMetric(), nil, false, false, rwFormat)
+			m := NewQueueManager(metrics, nil, nil, nil, dir, newEWMARate(ewmaWeight, shardUpdateDuration), cfg, mcfg, labels.EmptyLabels(), nil, c, defaultFlushDeadline, newPool(), newHighestTimestampMetric(), nil, false, false, false, rwFormat)
 			m.StoreSeries(series, 0)
->>>>>>> 175bd212
 
 			m.Start()
 			defer m.Stop()
@@ -477,18 +439,6 @@
 			var m *QueueManager
 			h := sync.Mutex{}
 
-<<<<<<< HEAD
-	cfg := config.DefaultQueueConfig
-	mcfg := config.DefaultMetadataConfig
-	exitCh := make(chan struct{})
-	go func() {
-		for {
-			metrics := newQueueManagerMetrics(nil, "", "")
-			m = NewQueueManager(metrics, nil, nil, nil, "", newEWMARate(ewmaWeight, shardUpdateDuration), cfg, mcfg, labels.EmptyLabels(), nil, c, defaultFlushDeadline, newPool(), newHighestTimestampMetric(), nil, false, false, false)
-			m.Start()
-			h.Unlock()
-=======
->>>>>>> 175bd212
 			h.Lock()
 
 			cfg := config.DefaultQueueConfig
@@ -497,7 +447,7 @@
 			go func() {
 				for {
 					metrics := newQueueManagerMetrics(nil, "", "")
-					m = NewQueueManager(metrics, nil, nil, nil, "", newEWMARate(ewmaWeight, shardUpdateDuration), cfg, mcfg, labels.EmptyLabels(), nil, c, defaultFlushDeadline, newPool(), newHighestTimestampMetric(), nil, false, false, rwFormat)
+					m = NewQueueManager(metrics, nil, nil, nil, "", newEWMARate(ewmaWeight, shardUpdateDuration), cfg, mcfg, labels.EmptyLabels(), nil, c, defaultFlushDeadline, newPool(), newHighestTimestampMetric(), nil, false, false, false, rwFormat)
 					m.Start()
 					h.Unlock()
 					h.Lock()
@@ -535,15 +485,9 @@
 			flushDeadline := 10 * time.Millisecond
 			cfg.BatchSendDeadline = model.Duration(batchSendDeadline)
 
-<<<<<<< HEAD
-	metrics := newQueueManagerMetrics(nil, "", "")
-	m := NewQueueManager(metrics, nil, nil, nil, t.TempDir(), newEWMARate(ewmaWeight, shardUpdateDuration), cfg, mcfg, labels.EmptyLabels(), nil, c, flushDeadline, newPool(), newHighestTimestampMetric(), nil, false, false, false)
-	m.StoreSeries(series, 0)
-=======
 			metrics := newQueueManagerMetrics(nil, "", "")
-			m := NewQueueManager(metrics, nil, nil, nil, t.TempDir(), newEWMARate(ewmaWeight, shardUpdateDuration), cfg, mcfg, labels.EmptyLabels(), nil, c, flushDeadline, newPool(), newHighestTimestampMetric(), nil, false, false, rwFormat)
+			m := NewQueueManager(metrics, nil, nil, nil, t.TempDir(), newEWMARate(ewmaWeight, shardUpdateDuration), cfg, mcfg, labels.EmptyLabels(), nil, c, flushDeadline, newPool(), newHighestTimestampMetric(), nil, false, false, false, rwFormat)
 			m.StoreSeries(series, 0)
->>>>>>> 175bd212
 
 			m.Start()
 
@@ -589,16 +533,9 @@
 			batchSendDeadline := time.Millisecond
 			cfg.BatchSendDeadline = model.Duration(batchSendDeadline)
 
-<<<<<<< HEAD
-	m := NewQueueManager(metrics, nil, nil, nil, t.TempDir(), newEWMARate(ewmaWeight, shardUpdateDuration), cfg, mcfg, labels.EmptyLabels(), nil, c, flushDeadline, newPool(), newHighestTimestampMetric(), nil, false, false, false)
-	m.StoreSeries(series, 0)
-	m.Start()
-	defer m.Stop()
-=======
 			metrics := newQueueManagerMetrics(nil, "", "")
->>>>>>> 175bd212
-
-			m := NewQueueManager(metrics, nil, nil, nil, t.TempDir(), newEWMARate(ewmaWeight, shardUpdateDuration), cfg, mcfg, labels.EmptyLabels(), nil, c, flushDeadline, newPool(), newHighestTimestampMetric(), nil, false, false, rwFormat)
+
+			m := NewQueueManager(metrics, nil, nil, nil, t.TempDir(), newEWMARate(ewmaWeight, shardUpdateDuration), cfg, mcfg, labels.EmptyLabels(), nil, c, flushDeadline, newPool(), newHighestTimestampMetric(), nil, false, false, false, rwFormat)
 			m.StoreSeries(series, 0)
 			m.Start()
 			defer m.Stop()
@@ -623,22 +560,13 @@
 }
 
 func TestReleaseNoninternedString(t *testing.T) {
-<<<<<<< HEAD
-	cfg := config.DefaultQueueConfig
-	mcfg := config.DefaultMetadataConfig
-	metrics := newQueueManagerMetrics(nil, "", "")
-	c := NewTestWriteClient()
-	m := NewQueueManager(metrics, nil, nil, nil, "", newEWMARate(ewmaWeight, shardUpdateDuration), cfg, mcfg, labels.EmptyLabels(), nil, c, defaultFlushDeadline, newPool(), newHighestTimestampMetric(), nil, false, false, false)
-	m.Start()
-	defer m.Stop()
-=======
 	for _, rwFormat := range []RemoteWriteFormat{Base1, MinStrings} {
 		t.Run(fmt.Sprint(rwFormat), func(t *testing.T) {
 			cfg := config.DefaultQueueConfig
 			mcfg := config.DefaultMetadataConfig
 			metrics := newQueueManagerMetrics(nil, "", "")
 			c := NewTestWriteClient(rwFormat)
-			m := NewQueueManager(metrics, nil, nil, nil, "", newEWMARate(ewmaWeight, shardUpdateDuration), cfg, mcfg, labels.EmptyLabels(), nil, c, defaultFlushDeadline, newPool(), newHighestTimestampMetric(), nil, false, false, rwFormat)
+			m := NewQueueManager(metrics, nil, nil, nil, "", newEWMARate(ewmaWeight, shardUpdateDuration), cfg, mcfg, labels.EmptyLabels(), nil, c, defaultFlushDeadline, newPool(), newHighestTimestampMetric(), nil, false, false, false, rwFormat)
 			m.Start()
 			defer m.Stop()
 
@@ -651,7 +579,6 @@
 				}, 0)
 				m.SeriesReset(1)
 			}
->>>>>>> 175bd212
 
 			metric := client_testutil.ToFloat64(noReferenceReleases)
 			require.Equal(t, 0.0, metric, "expected there to be no calls to release for strings that were not already interned: %d", int(metric))
@@ -687,14 +614,9 @@
 	mcfg := config.DefaultMetadataConfig
 	for _, c := range cases {
 		metrics := newQueueManagerMetrics(nil, "", "")
-<<<<<<< HEAD
-		client := NewTestWriteClient()
-		m := NewQueueManager(metrics, nil, nil, nil, "", newEWMARate(ewmaWeight, shardUpdateDuration), cfg, mcfg, labels.EmptyLabels(), nil, client, defaultFlushDeadline, newPool(), newHighestTimestampMetric(), nil, false, false, false)
-=======
 		// todo: test with new proto type(s)
 		client := NewTestWriteClient(Base1)
-		m := NewQueueManager(metrics, nil, nil, nil, "", newEWMARate(ewmaWeight, shardUpdateDuration), cfg, mcfg, labels.EmptyLabels(), nil, client, defaultFlushDeadline, newPool(), newHighestTimestampMetric(), nil, false, false, Base1)
->>>>>>> 175bd212
+		m := NewQueueManager(metrics, nil, nil, nil, "", newEWMARate(ewmaWeight, shardUpdateDuration), cfg, mcfg, labels.EmptyLabels(), nil, client, defaultFlushDeadline, newPool(), newHighestTimestampMetric(), nil, false, false, false, Base1)
 		m.numShards = c.startingShards
 		m.dataIn.incr(c.samplesIn)
 		m.dataOut.incr(c.samplesOut)
@@ -1104,12 +1026,8 @@
 	dir := b.TempDir()
 
 	metrics := newQueueManagerMetrics(nil, "", "")
-<<<<<<< HEAD
-	m := NewQueueManager(metrics, nil, nil, nil, dir, newEWMARate(ewmaWeight, shardUpdateDuration), cfg, mcfg, labels.EmptyLabels(), nil, c, defaultFlushDeadline, newPool(), newHighestTimestampMetric(), nil, false, false, false)
-=======
 	// todo: test with new proto type(s)
-	m := NewQueueManager(metrics, nil, nil, nil, dir, newEWMARate(ewmaWeight, shardUpdateDuration), cfg, mcfg, labels.EmptyLabels(), nil, c, defaultFlushDeadline, newPool(), newHighestTimestampMetric(), nil, false, false, Base1)
->>>>>>> 175bd212
+	m := NewQueueManager(metrics, nil, nil, nil, dir, newEWMARate(ewmaWeight, shardUpdateDuration), cfg, mcfg, labels.EmptyLabels(), nil, c, defaultFlushDeadline, newPool(), newHighestTimestampMetric(), nil, false, false, false, Base1)
 	m.StoreSeries(series, 0)
 
 	// These should be received by the client.
@@ -1156,11 +1074,7 @@
 		// todo: test with new proto type(s)
 		m := NewQueueManager(metrics, nil, nil, logger, dir,
 			newEWMARate(ewmaWeight, shardUpdateDuration),
-<<<<<<< HEAD
-			cfg, mcfg, labels.EmptyLabels(), nil, c, 1*time.Minute, newPool(), newHighestTimestampMetric(), nil, false, false, false)
-=======
-			cfg, mcfg, labels.EmptyLabels(), nil, c, 1*time.Minute, newPool(), newHighestTimestampMetric(), nil, false, false, Base1)
->>>>>>> 175bd212
+			cfg, mcfg, labels.EmptyLabels(), nil, c, 1*time.Minute, newPool(), newHighestTimestampMetric(), nil, false, false, false, Base1)
 		m.watcher.SetStartTime(timestamp.Time(math.MaxInt64))
 		m.watcher.MaxSegment = segments[len(segments)-2]
 		err := m.watcher.Run()
@@ -1243,12 +1157,8 @@
 
 	metrics := newQueueManagerMetrics(nil, "", "")
 	samplesIn := newEWMARate(ewmaWeight, shardUpdateDuration)
-<<<<<<< HEAD
-	m := NewQueueManager(metrics, nil, nil, nil, dir, samplesIn, cfg, mcfg, labels.EmptyLabels(), nil, c, defaultFlushDeadline, newPool(), newHighestTimestampMetric(), nil, false, false, false)
-=======
 	// todo: test with new proto type(s)
-	m := NewQueueManager(metrics, nil, nil, nil, dir, samplesIn, cfg, mcfg, labels.EmptyLabels(), nil, c, defaultFlushDeadline, newPool(), newHighestTimestampMetric(), nil, false, false, Base1)
->>>>>>> 175bd212
+	m := NewQueueManager(metrics, nil, nil, nil, dir, samplesIn, cfg, mcfg, labels.EmptyLabels(), nil, c, defaultFlushDeadline, newPool(), newHighestTimestampMetric(), nil, false, false, false, Base1)
 
 	// Need to start the queue manager so the proper metrics are initialized.
 	// However we can stop it right away since we don't need to do any actual
@@ -1325,12 +1235,8 @@
 
 	metrics := newQueueManagerMetrics(nil, "", "")
 	samplesIn := newEWMARate(ewmaWeight, shardUpdateDuration)
-<<<<<<< HEAD
-	m := NewQueueManager(metrics, nil, nil, nil, dir, samplesIn, cfg, mcfg, labels.EmptyLabels(), nil, c, defaultFlushDeadline, newPool(), newHighestTimestampMetric(), nil, false, false, false)
-=======
 	// todo: test with new proto type(s)
-	m := NewQueueManager(metrics, nil, nil, nil, dir, samplesIn, cfg, mcfg, labels.EmptyLabels(), nil, c, defaultFlushDeadline, newPool(), newHighestTimestampMetric(), nil, false, false, Base1)
->>>>>>> 175bd212
+	m := NewQueueManager(metrics, nil, nil, nil, dir, samplesIn, cfg, mcfg, labels.EmptyLabels(), nil, c, defaultFlushDeadline, newPool(), newHighestTimestampMetric(), nil, false, false, false, Base1)
 
 	for _, tc := range []struct {
 		name            string
@@ -1670,14 +1576,14 @@
 
 		// Warmup buffers
 		for i := 0; i < 10; i++ {
-			populateMinimizedTimeSeriesStr(&symbolTable, tc.batch, seriesBuff, true, true)
+			populateMinimizedTimeSeriesStr(&symbolTable, tc.batch, seriesBuff, true, true, true)
 			buildMinimizedWriteRequestStr(seriesBuff, symbolTable.LabelsStrings(), &pBuf, &buff)
 		}
 
 		b.Run(fmt.Sprintf("%d-instances", len(tc.batch)), func(b *testing.B) {
 			totalSize := 0
 			for j := 0; j < b.N; j++ {
-				populateMinimizedTimeSeriesStr(&symbolTable, tc.batch, seriesBuff, true, true)
+				populateMinimizedTimeSeriesStr(&symbolTable, tc.batch, seriesBuff, true, true, true)
 				b.ResetTimer()
 				req, _, err := buildMinimizedWriteRequestStr(seriesBuff, symbolTable.LabelsStrings(), &pBuf, &buff)
 				if err != nil {
