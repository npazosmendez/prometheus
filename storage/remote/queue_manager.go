--- conflicted
+++ resolved
@@ -463,11 +463,8 @@
 	sm ReadyScrapeManager,
 	enableExemplarRemoteWrite bool,
 	enableNativeHistogramRemoteWrite bool,
-<<<<<<< HEAD
 	enableMetadataRemoteWrite bool,
-=======
 	rwFormat RemoteWriteFormat,
->>>>>>> 175bd212
 ) *QueueManager {
 	if logger == nil {
 		logger = log.NewNopLogger()
@@ -490,13 +487,10 @@
 		storeClient:          client,
 		sendExemplars:        enableExemplarRemoteWrite,
 		sendNativeHistograms: enableNativeHistogramRemoteWrite,
-<<<<<<< HEAD
 		sendMetadata:         enableMetadataRemoteWrite,
-=======
 		// TODO: we should eventually set the format via content negotiation,
 		// so this field would be the desired format, maybe with a fallback?
 		rwFormat: rwFormat,
->>>>>>> 175bd212
 
 		seriesLabels:         make(map[chunks.HeadSeriesRef]labels.Labels),
 		seriesMetadata:       make(map[chunks.HeadSeriesRef]*metadata.Metadata),
@@ -1478,7 +1472,7 @@
 				n := nPendingSamples + nPendingExemplars + nPendingHistograms
 				s.sendSamples(ctx, pendingData[:n], nPendingSamples, nPendingExemplars, nPendingHistograms, pBuf, &buf)
 			case MinStrings:
-				nPendingSamples, nPendingExemplars, nPendingHistograms := populateMinimizedTimeSeriesStr(&symbolTable, batch, pendingMinStrData, s.qm.sendExemplars, s.qm.sendNativeHistograms)
+				nPendingSamples, nPendingExemplars, nPendingHistograms := populateMinimizedTimeSeriesStr(&symbolTable, batch, pendingMinStrData, s.qm.sendExemplars, s.qm.sendNativeHistograms, s.qm.sendMetadata)
 				n := nPendingSamples + nPendingExemplars + nPendingHistograms
 				s.sendMinStrSamples(ctx, pendingMinStrData[:n], symbolTable.LabelsStrings(), nPendingSamples, nPendingExemplars, nPendingHistograms, &pBufRaw, &buf)
 				symbolTable.clear()
@@ -1492,13 +1486,6 @@
 		case <-timer.C:
 			batch := queue.Batch()
 			if len(batch) > 0 {
-<<<<<<< HEAD
-				nPendingSamples, nPendingExemplars, nPendingHistograms := s.populateTimeSeries(batch, pendingData)
-				n := nPendingSamples + nPendingExemplars + nPendingHistograms
-				level.Debug(s.qm.logger).Log("msg", "runShard timer ticked, sending buffered data", "samples", nPendingSamples,
-					"exemplars", nPendingExemplars, "shard", shardNum, "histograms", nPendingHistograms, "metadata")
-				s.sendSamples(ctx, pendingData[:n], nPendingSamples, nPendingExemplars, nPendingHistograms, pBuf, &buf)
-=======
 				switch s.qm.rwFormat {
 				case Base1:
 					nPendingSamples, nPendingExemplars, nPendingHistograms := populateTimeSeries(batch, pendingData, s.qm.sendExemplars, s.qm.sendNativeHistograms)
@@ -1507,12 +1494,11 @@
 					level.Debug(s.qm.logger).Log("msg", "runShard timer ticked, sending buffered data", "samples", nPendingSamples,
 						"exemplars", nPendingExemplars, "shard", shardNum, "histograms", nPendingHistograms)
 				case MinStrings:
-					nPendingSamples, nPendingExemplars, nPendingHistograms := populateMinimizedTimeSeriesStr(&symbolTable, batch, pendingMinStrData, s.qm.sendExemplars, s.qm.sendNativeHistograms)
+					nPendingSamples, nPendingExemplars, nPendingHistograms := populateMinimizedTimeSeriesStr(&symbolTable, batch, pendingMinStrData, s.qm.sendExemplars, s.qm.sendNativeHistograms, s.qm.sendMetadata)
 					n := nPendingSamples + nPendingExemplars + nPendingHistograms
 					s.sendMinStrSamples(ctx, pendingMinStrData[:n], symbolTable.LabelsStrings(), nPendingSamples, nPendingExemplars, nPendingHistograms, &pBufRaw, &buf)
 					symbolTable.clear()
 				}
->>>>>>> 175bd212
 			}
 			queue.ReturnForReuse(batch)
 			timer.Reset(time.Duration(s.qm.cfg.BatchSendDeadline))
@@ -1530,21 +1516,11 @@
 		if sendNativeHistograms {
 			pendingData[nPending].Histograms = pendingData[nPending].Histograms[:0]
 		}
-		if s.qm.sendMetadata {
-			pendingData[nPending].Metadata = prompb.Metadata{}
-		}
 
 		// Number of pending samples is limited by the fact that sendSamples (via sendSamplesWithBackoff)
 		// retries endlessly, so once we reach max samples, if we can never send to the endpoint we'll
 		// stop reading from the queue. This makes it safe to reference pendingSamples by index.
 		pendingData[nPending].Labels = labelsToLabelsProto(d.seriesLabels, pendingData[nPending].Labels)
-		if s.qm.sendMetadata {
-			pendingData[nPending].Metadata = prompb.Metadata{
-				Type: metricTypeToProtoEquivalent(d.metadata.Type),
-				Help: d.metadata.Help,
-				Unit: d.metadata.Unit,
-			}
-		}
 
 		switch d.sType {
 		case tSample:
@@ -1571,11 +1547,8 @@
 	return nPendingSamples, nPendingExemplars, nPendingHistograms
 }
 
-func (s *shards) sendSamples(ctx context.Context, series []prompb.TimeSeries, sampleCount, exemplarCount, histogramCount int, pBuf *proto.Buffer, buf *[]byte) {
+func (s *shards) sendSamples(ctx context.Context, samples []prompb.TimeSeries, sampleCount, exemplarCount, histogramCount int, pBuf *proto.Buffer, buf *[]byte) {
 	begin := time.Now()
-<<<<<<< HEAD
-	err := s.sendSamplesWithBackoff(ctx, series, sampleCount, exemplarCount, histogramCount, pBuf, buf)
-=======
 	// Build the WriteRequest with no metadata.
 	// Failing to build the write request is non-recoverable, since it will
 	// only error if marshaling the proto to bytes fails.
@@ -1599,7 +1572,6 @@
 }
 
 func (s *shards) updateMetrics(ctx context.Context, err error, sampleCount, exemplarCount, histogramCount int, duration time.Duration) {
->>>>>>> 175bd212
 	if err != nil {
 		level.Error(s.qm.logger).Log("msg", "non-recoverable error", "count", sampleCount, "exemplarCount", exemplarCount, "err", err)
 		s.qm.metrics.failedSamplesTotal.Add(float64(sampleCount))
@@ -1609,13 +1581,8 @@
 
 	// These counters are used to calculate the dynamic sharding, and as such
 	// should be maintained irrespective of success or failure.
-<<<<<<< HEAD
-	s.qm.dataOut.incr(int64(len(series)))
-	s.qm.dataOutDuration.incr(int64(time.Since(begin)))
-=======
 	s.qm.dataOut.incr(int64(sampleCount + exemplarCount + histogramCount))
 	s.qm.dataOutDuration.incr(int64(duration))
->>>>>>> 175bd212
 	s.qm.lastSendTimestamp.Store(time.Now().Unix())
 	// Pending samples/exemplars/histograms also should be subtracted, as an error means
 	// they will not be retried.
@@ -1627,25 +1594,9 @@
 	s.enqueuedHistograms.Sub(int64(histogramCount))
 }
 
-<<<<<<< HEAD
-// sendSamplesWithBackoff to the remote storage with backoff for recoverable errors.
-func (s *shards) sendSamplesWithBackoff(ctx context.Context, series []prompb.TimeSeries, sampleCount, exemplarCount, histogramCount int, pBuf *proto.Buffer, buf *[]byte) error {
-	// Build the WriteRequest with no separate metadata struct.
-	req, highest, err := buildWriteRequest(series, nil, pBuf, *buf)
-	if err != nil {
-		// Failing to build the write request is non-recoverable, since it will
-		// only error if marshaling the proto to bytes fails.
-		return err
-	}
-
-	reqSize := len(req)
-	*buf = req
-
-=======
 // sendSamples to the remote storage with backoff for recoverable errors.
 func (s *shards) sendSamplesWithBackoff(ctx context.Context, rawReq []byte, sampleCount, exemplarCount, histogramCount int, highestTimestamp int64) error {
 	reqSize := len(rawReq)
->>>>>>> 175bd212
 	// An anonymous function allows us to defer the completion of our per-try spans
 	// without causing a memory leak, and it has the nice effect of not propagating any
 	// parameters for sendSamplesWithBackoff/3.
@@ -1702,7 +1653,7 @@
 	return err
 }
 
-func populateMinimizedTimeSeriesStr(symbolTable *rwSymbolTable, batch []timeSeries, pendingData []writev2.TimeSeries, sendExemplars, sendNativeHistograms bool) (int, int, int) {
+func populateMinimizedTimeSeriesStr(symbolTable *rwSymbolTable, batch []timeSeries, pendingData []writev2.TimeSeries, sendExemplars, sendNativeHistograms, sendMetadata bool) (int, int, int) {
 	var nPendingSamples, nPendingExemplars, nPendingHistograms int
 	for nPending, d := range batch {
 		pendingData[nPending].Samples = pendingData[nPending].Samples[:0]
@@ -1712,13 +1663,22 @@
 		if sendNativeHistograms {
 			pendingData[nPending].Histograms = pendingData[nPending].Histograms[:0]
 		}
-
+		if sendMetadata {
+			pendingData[nPending].Metadata = &writev2.Metadata{}
+		}
 		// Number of pending samples is limited by the fact that sendSamples (via sendSamplesWithBackoff)
 		// retries endlessly, so once we reach max samples, if we can never send to the endpoint we'll
 		// stop reading from the queue. This makes it safe to reference pendingSamples by index.
 		// pendingData[nPending].Labels = labelsToLabelsProto(d.seriesLabels, pendingData[nPending].Labels)
 
 		pendingData[nPending].LabelsRefs = labelsToUint32SliceStr(d.seriesLabels, symbolTable, pendingData[nPending].LabelsRefs)
+		if sendMetadata {
+			pendingData[nPending].Metadata = &writev2.Metadata{
+				Type:    metricTypeToProtoEquivalent(d.metadata.Type),
+				HelpRef: symbolTable.RefStr(d.metadata.Help),
+				UnitRef: symbolTable.RefStr(d.metadata.Unit),
+			}
+		}
 		switch d.sType {
 		case tSample:
 			pendingData[nPending].Samples = append(pendingData[nPending].Samples, writev2.Sample{
