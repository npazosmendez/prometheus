// Copyright 2017 The Prometheus Authors
// Licensed under the Apache License, Version 2.0 (the "License");
// you may not use this file except in compliance with the License.
// You may obtain a copy of the License at
//
// http://www.apache.org/licenses/LICENSE-2.0
//
// Unless required by applicable law or agreed to in writing, software
// distributed under the License is distributed on an "AS IS" BASIS,
// WITHOUT WARRANTIES OR CONDITIONS OF ANY KIND, either express or implied.
// See the License for the specific language governing permissions and
// limitations under the License.

package remote

import (
	"compress/gzip"
	"errors"
	"fmt"
	"io"
	"math"
	"net/http"
	"sort"
	"strings"
	"sync"

	"github.com/gogo/protobuf/proto"
	"github.com/golang/snappy"
	"github.com/prometheus/common/model"
	"go.opentelemetry.io/collector/pdata/pmetric/pmetricotlp"
	"golang.org/x/exp/slices"

	"github.com/prometheus/prometheus/model/exemplar"
	"github.com/prometheus/prometheus/model/histogram"
	"github.com/prometheus/prometheus/model/labels"
	"github.com/prometheus/prometheus/model/metadata"
	"github.com/prometheus/prometheus/model/textparse"
	"github.com/prometheus/prometheus/prompb"
	writev2 "github.com/prometheus/prometheus/prompb/write/v2"
	"github.com/prometheus/prometheus/storage"
	"github.com/prometheus/prometheus/tsdb/chunkenc"
	"github.com/prometheus/prometheus/tsdb/chunks"
	"github.com/prometheus/prometheus/util/annotations"
)

const (
	// decodeReadLimit is the maximum size of a read request body in bytes.
	decodeReadLimit = 32 * 1024 * 1024

	pbContentType   = "application/x-protobuf"
	jsonContentType = "application/json"
)

type HTTPError struct {
	msg    string
	status int
}

func (e HTTPError) Error() string {
	return e.msg
}

func (e HTTPError) Status() int {
	return e.status
}

// DecodeReadRequest reads a remote.Request from a http.Request.
func DecodeReadRequest(r *http.Request) (*prompb.ReadRequest, error) {
	compressed, err := io.ReadAll(io.LimitReader(r.Body, decodeReadLimit))
	if err != nil {
		return nil, err
	}

	reqBuf, err := snappy.Decode(nil, compressed)
	if err != nil {
		return nil, err
	}

	var req prompb.ReadRequest
	if err := proto.Unmarshal(reqBuf, &req); err != nil {
		return nil, err
	}

	return &req, nil
}

// EncodeReadResponse writes a remote.Response to a http.ResponseWriter.
func EncodeReadResponse(resp *prompb.ReadResponse, w http.ResponseWriter) error {
	data, err := proto.Marshal(resp)
	if err != nil {
		return err
	}

	compressed := snappy.Encode(nil, data)
	_, err = w.Write(compressed)
	return err
}

// ToQuery builds a Query proto.
func ToQuery(from, to int64, matchers []*labels.Matcher, hints *storage.SelectHints) (*prompb.Query, error) {
	ms, err := toLabelMatchers(matchers)
	if err != nil {
		return nil, err
	}

	var rp *prompb.ReadHints
	if hints != nil {
		rp = &prompb.ReadHints{
			StartMs:  hints.Start,
			EndMs:    hints.End,
			StepMs:   hints.Step,
			Func:     hints.Func,
			Grouping: hints.Grouping,
			By:       hints.By,
			RangeMs:  hints.Range,
		}
	}

	return &prompb.Query{
		StartTimestampMs: from,
		EndTimestampMs:   to,
		Matchers:         ms,
		Hints:            rp,
	}, nil
}

// ToQueryResult builds a QueryResult proto.
func ToQueryResult(ss storage.SeriesSet, sampleLimit int) (*prompb.QueryResult, annotations.Annotations, error) {
	numSamples := 0
	resp := &prompb.QueryResult{}
	var iter chunkenc.Iterator
	for ss.Next() {
		series := ss.At()
		iter = series.Iterator(iter)

		var (
			samples    []prompb.Sample
			histograms []prompb.Histogram
		)

		for valType := iter.Next(); valType != chunkenc.ValNone; valType = iter.Next() {
			numSamples++
			if sampleLimit > 0 && numSamples > sampleLimit {
				return nil, ss.Warnings(), HTTPError{
					msg:    fmt.Sprintf("exceeded sample limit (%d)", sampleLimit),
					status: http.StatusBadRequest,
				}
			}

			switch valType {
			case chunkenc.ValFloat:
				ts, val := iter.At()
				samples = append(samples, prompb.Sample{
					Timestamp: ts,
					Value:     val,
				})
			case chunkenc.ValHistogram:
				ts, h := iter.AtHistogram()
				histograms = append(histograms, HistogramToHistogramProto(ts, h))
			case chunkenc.ValFloatHistogram:
				ts, fh := iter.AtFloatHistogram()
				histograms = append(histograms, FloatHistogramToHistogramProto(ts, fh))
			default:
				return nil, ss.Warnings(), fmt.Errorf("unrecognized value type: %s", valType)
			}
		}
		if err := iter.Err(); err != nil {
			return nil, ss.Warnings(), err
		}

		resp.Timeseries = append(resp.Timeseries, &prompb.TimeSeries{
			Labels:     labelsToLabelsProto(series.Labels(), nil),
			Samples:    samples,
			Histograms: histograms,
		})
	}
	return resp, ss.Warnings(), ss.Err()
}

// FromQueryResult unpacks and sorts a QueryResult proto.
func FromQueryResult(sortSeries bool, res *prompb.QueryResult) storage.SeriesSet {
	series := make([]storage.Series, 0, len(res.Timeseries))
	for _, ts := range res.Timeseries {
		if err := validateLabelsAndMetricName(ts.Labels); err != nil {
			return errSeriesSet{err: err}
		}
		lbls := labelProtosToLabels(ts.Labels)
		series = append(series, &concreteSeries{labels: lbls, floats: ts.Samples, histograms: ts.Histograms})
	}

	if sortSeries {
		slices.SortFunc(series, func(a, b storage.Series) int {
			return labels.Compare(a.Labels(), b.Labels())
		})
	}
	return &concreteSeriesSet{
		series: series,
	}
}

// NegotiateResponseType returns first accepted response type that this server supports.
// On the empty accepted list we assume that the SAMPLES response type was requested. This is to maintain backward compatibility.
func NegotiateResponseType(accepted []prompb.ReadRequest_ResponseType) (prompb.ReadRequest_ResponseType, error) {
	if len(accepted) == 0 {
		accepted = []prompb.ReadRequest_ResponseType{prompb.ReadRequest_SAMPLES}
	}

	supported := map[prompb.ReadRequest_ResponseType]struct{}{
		prompb.ReadRequest_SAMPLES:             {},
		prompb.ReadRequest_STREAMED_XOR_CHUNKS: {},
	}

	for _, resType := range accepted {
		if _, ok := supported[resType]; ok {
			return resType, nil
		}
	}
	return 0, fmt.Errorf("server does not support any of the requested response types: %v; supported: %v", accepted, supported)
}

// StreamChunkedReadResponses iterates over series, builds chunks and streams those to the caller.
// It expects Series set with populated chunks.
func StreamChunkedReadResponses(
	stream io.Writer,
	queryIndex int64,
	ss storage.ChunkSeriesSet,
	sortedExternalLabels []prompb.Label,
	maxBytesInFrame int,
	marshalPool *sync.Pool,
) (annotations.Annotations, error) {
	var (
		chks []prompb.Chunk
		lbls []prompb.Label
		iter chunks.Iterator
	)

	for ss.Next() {
		series := ss.At()
		iter = series.Iterator(iter)
		lbls = MergeLabels(labelsToLabelsProto(series.Labels(), lbls), sortedExternalLabels)

		maxDataLength := maxBytesInFrame
		for _, lbl := range lbls {
			maxDataLength -= lbl.Size()
		}
		frameBytesLeft := maxDataLength

		isNext := iter.Next()

		// Send at most one series per frame; series may be split over multiple frames according to maxBytesInFrame.
		for isNext {
			chk := iter.At()

			if chk.Chunk == nil {
				return ss.Warnings(), fmt.Errorf("StreamChunkedReadResponses: found not populated chunk returned by SeriesSet at ref: %v", chk.Ref)
			}

			// Cut the chunk.
			chks = append(chks, prompb.Chunk{
				MinTimeMs: chk.MinTime,
				MaxTimeMs: chk.MaxTime,
				Type:      prompb.Chunk_Encoding(chk.Chunk.Encoding()),
				Data:      chk.Chunk.Bytes(),
			})
			frameBytesLeft -= chks[len(chks)-1].Size()

			// We are fine with minor inaccuracy of max bytes per frame. The inaccuracy will be max of full chunk size.
			isNext = iter.Next()
			if frameBytesLeft > 0 && isNext {
				continue
			}

			resp := &prompb.ChunkedReadResponse{
				ChunkedSeries: []*prompb.ChunkedSeries{
					{Labels: lbls, Chunks: chks},
				},
				QueryIndex: queryIndex,
			}

			b, err := resp.PooledMarshal(marshalPool)
			if err != nil {
				return ss.Warnings(), fmt.Errorf("marshal ChunkedReadResponse: %w", err)
			}

			if _, err := stream.Write(b); err != nil {
				return ss.Warnings(), fmt.Errorf("write to stream: %w", err)
			}

			// We immediately flush the Write() so it is safe to return to the pool.
			marshalPool.Put(&b)
			chks = chks[:0]
			frameBytesLeft = maxDataLength
		}
		if err := iter.Err(); err != nil {
			return ss.Warnings(), err
		}
	}
	return ss.Warnings(), ss.Err()
}

// MergeLabels merges two sets of sorted proto labels, preferring those in
// primary to those in secondary when there is an overlap.
func MergeLabels(primary, secondary []prompb.Label) []prompb.Label {
	result := make([]prompb.Label, 0, len(primary)+len(secondary))
	i, j := 0, 0
	for i < len(primary) && j < len(secondary) {
		switch {
		case primary[i].Name < secondary[j].Name:
			result = append(result, primary[i])
			i++
		case primary[i].Name > secondary[j].Name:
			result = append(result, secondary[j])
			j++
		default:
			result = append(result, primary[i])
			i++
			j++
		}
	}
	for ; i < len(primary); i++ {
		result = append(result, primary[i])
	}
	for ; j < len(secondary); j++ {
		result = append(result, secondary[j])
	}
	return result
}

// errSeriesSet implements storage.SeriesSet, just returning an error.
type errSeriesSet struct {
	err error
}

func (errSeriesSet) Next() bool {
	return false
}

func (errSeriesSet) At() storage.Series {
	return nil
}

func (e errSeriesSet) Err() error {
	return e.err
}

func (e errSeriesSet) Warnings() annotations.Annotations { return nil }

// concreteSeriesSet implements storage.SeriesSet.
type concreteSeriesSet struct {
	cur    int
	series []storage.Series
}

func (c *concreteSeriesSet) Next() bool {
	c.cur++
	return c.cur-1 < len(c.series)
}

func (c *concreteSeriesSet) At() storage.Series {
	return c.series[c.cur-1]
}

func (c *concreteSeriesSet) Err() error {
	return nil
}

func (c *concreteSeriesSet) Warnings() annotations.Annotations { return nil }

// concreteSeries implements storage.Series.
type concreteSeries struct {
	labels     labels.Labels
	floats     []prompb.Sample
	histograms []prompb.Histogram
}

func (c *concreteSeries) Labels() labels.Labels {
	return c.labels.Copy()
}

func (c *concreteSeries) Iterator(it chunkenc.Iterator) chunkenc.Iterator {
	if csi, ok := it.(*concreteSeriesIterator); ok {
		csi.reset(c)
		return csi
	}
	return newConcreteSeriesIterator(c)
}

// concreteSeriesIterator implements storage.SeriesIterator.
type concreteSeriesIterator struct {
	floatsCur     int
	histogramsCur int
	curValType    chunkenc.ValueType
	series        *concreteSeries
}

func newConcreteSeriesIterator(series *concreteSeries) chunkenc.Iterator {
	return &concreteSeriesIterator{
		floatsCur:     -1,
		histogramsCur: -1,
		curValType:    chunkenc.ValNone,
		series:        series,
	}
}

func (c *concreteSeriesIterator) reset(series *concreteSeries) {
	c.floatsCur = -1
	c.histogramsCur = -1
	c.curValType = chunkenc.ValNone
	c.series = series
}

// Seek implements storage.SeriesIterator.
func (c *concreteSeriesIterator) Seek(t int64) chunkenc.ValueType {
	if c.floatsCur == -1 {
		c.floatsCur = 0
	}
	if c.histogramsCur == -1 {
		c.histogramsCur = 0
	}
	if c.floatsCur >= len(c.series.floats) && c.histogramsCur >= len(c.series.histograms) {
		return chunkenc.ValNone
	}

	// No-op check.
	if (c.curValType == chunkenc.ValFloat && c.series.floats[c.floatsCur].Timestamp >= t) ||
		((c.curValType == chunkenc.ValHistogram || c.curValType == chunkenc.ValFloatHistogram) && c.series.histograms[c.histogramsCur].Timestamp >= t) {
		return c.curValType
	}

	c.curValType = chunkenc.ValNone

	// Binary search between current position and end for both float and histograms samples.
	c.floatsCur += sort.Search(len(c.series.floats)-c.floatsCur, func(n int) bool {
		return c.series.floats[n+c.floatsCur].Timestamp >= t
	})
	c.histogramsCur += sort.Search(len(c.series.histograms)-c.histogramsCur, func(n int) bool {
		return c.series.histograms[n+c.histogramsCur].Timestamp >= t
	})
	switch {
	case c.floatsCur < len(c.series.floats) && c.histogramsCur < len(c.series.histograms):
		// If float samples and histogram samples have overlapping timestamps prefer the float samples.
		if c.series.floats[c.floatsCur].Timestamp <= c.series.histograms[c.histogramsCur].Timestamp {
			c.curValType = chunkenc.ValFloat
		} else {
			c.curValType = getHistogramValType(&c.series.histograms[c.histogramsCur])
		}
		// When the timestamps do not overlap the cursor for the non-selected sample type has advanced too
		// far; we decrement it back down here.
		if c.series.floats[c.floatsCur].Timestamp != c.series.histograms[c.histogramsCur].Timestamp {
			if c.curValType == chunkenc.ValFloat {
				c.histogramsCur--
			} else {
				c.floatsCur--
			}
		}
	case c.floatsCur < len(c.series.floats):
		c.curValType = chunkenc.ValFloat
	case c.histogramsCur < len(c.series.histograms):
		c.curValType = getHistogramValType(&c.series.histograms[c.histogramsCur])
	}
	return c.curValType
}

func getHistogramValType(h *prompb.Histogram) chunkenc.ValueType {
	if h.IsFloatHistogram() {
		return chunkenc.ValFloatHistogram
	}
	return chunkenc.ValHistogram
}

// At implements chunkenc.Iterator.
func (c *concreteSeriesIterator) At() (t int64, v float64) {
	if c.curValType != chunkenc.ValFloat {
		panic("iterator is not on a float sample")
	}
	s := c.series.floats[c.floatsCur]
	return s.Timestamp, s.Value
}

// AtHistogram implements chunkenc.Iterator.
func (c *concreteSeriesIterator) AtHistogram() (int64, *histogram.Histogram) {
	if c.curValType != chunkenc.ValHistogram {
		panic("iterator is not on an integer histogram sample")
	}
	h := c.series.histograms[c.histogramsCur]
	return h.Timestamp, HistogramProtoToHistogram(h)
}

// AtFloatHistogram implements chunkenc.Iterator.
func (c *concreteSeriesIterator) AtFloatHistogram() (int64, *histogram.FloatHistogram) {
	switch c.curValType {
	case chunkenc.ValHistogram:
		fh := c.series.histograms[c.histogramsCur]
		return fh.Timestamp, HistogramProtoToFloatHistogram(fh)
	case chunkenc.ValFloatHistogram:
		fh := c.series.histograms[c.histogramsCur]
		return fh.Timestamp, FloatHistogramProtoToFloatHistogram(fh)
	default:
		panic("iterator is not on a histogram sample")
	}
}

// AtT implements chunkenc.Iterator.
func (c *concreteSeriesIterator) AtT() int64 {
	if c.curValType == chunkenc.ValHistogram || c.curValType == chunkenc.ValFloatHistogram {
		return c.series.histograms[c.histogramsCur].Timestamp
	}
	return c.series.floats[c.floatsCur].Timestamp
}

const noTS = int64(math.MaxInt64)

// Next implements chunkenc.Iterator.
func (c *concreteSeriesIterator) Next() chunkenc.ValueType {
	peekFloatTS := noTS
	if c.floatsCur+1 < len(c.series.floats) {
		peekFloatTS = c.series.floats[c.floatsCur+1].Timestamp
	}
	peekHistTS := noTS
	if c.histogramsCur+1 < len(c.series.histograms) {
		peekHistTS = c.series.histograms[c.histogramsCur+1].Timestamp
	}
	c.curValType = chunkenc.ValNone
	switch {
	case peekFloatTS < peekHistTS:
		c.floatsCur++
		c.curValType = chunkenc.ValFloat
	case peekHistTS < peekFloatTS:
		c.histogramsCur++
		c.curValType = chunkenc.ValHistogram
	case peekFloatTS == noTS && peekHistTS == noTS:
		// This only happens when the iterator is exhausted; we set the cursors off the end to prevent
		// Seek() from returning anything afterwards.
		c.floatsCur = len(c.series.floats)
		c.histogramsCur = len(c.series.histograms)
	default:
		// Prefer float samples to histogram samples if there's a conflict. We advance the cursor for histograms
		// anyway otherwise the histogram sample will get selected on the next call to Next().
		c.floatsCur++
		c.histogramsCur++
		c.curValType = chunkenc.ValFloat
	}
	return c.curValType
}

// Err implements chunkenc.Iterator.
func (c *concreteSeriesIterator) Err() error {
	return nil
}

// validateLabelsAndMetricName validates the label names/values and metric names returned from remote read,
// also making sure that there are no labels with duplicate names.
func validateLabelsAndMetricName(ls []prompb.Label) error {
	for i, l := range ls {
		if l.Name == labels.MetricName && !model.IsValidMetricName(model.LabelValue(l.Value)) {
			return fmt.Errorf("invalid metric name: %v", l.Value)
		}
		if !model.LabelName(l.Name).IsValid() {
			return fmt.Errorf("invalid label name: %v", l.Name)
		}
		if !model.LabelValue(l.Value).IsValid() {
			return fmt.Errorf("invalid label value: %v", l.Value)
		}
		if i > 0 && l.Name == ls[i-1].Name {
			return fmt.Errorf("duplicate label with name: %v", l.Name)
		}
	}
	return nil
}

func toLabelMatchers(matchers []*labels.Matcher) ([]*prompb.LabelMatcher, error) {
	pbMatchers := make([]*prompb.LabelMatcher, 0, len(matchers))
	for _, m := range matchers {
		var mType prompb.LabelMatcher_Type
		switch m.Type {
		case labels.MatchEqual:
			mType = prompb.LabelMatcher_EQ
		case labels.MatchNotEqual:
			mType = prompb.LabelMatcher_NEQ
		case labels.MatchRegexp:
			mType = prompb.LabelMatcher_RE
		case labels.MatchNotRegexp:
			mType = prompb.LabelMatcher_NRE
		default:
			return nil, errors.New("invalid matcher type")
		}
		pbMatchers = append(pbMatchers, &prompb.LabelMatcher{
			Type:  mType,
			Name:  m.Name,
			Value: m.Value,
		})
	}
	return pbMatchers, nil
}

// FromLabelMatchers parses protobuf label matchers to Prometheus label matchers.
func FromLabelMatchers(matchers []*prompb.LabelMatcher) ([]*labels.Matcher, error) {
	result := make([]*labels.Matcher, 0, len(matchers))
	for _, matcher := range matchers {
		var mtype labels.MatchType
		switch matcher.Type {
		case prompb.LabelMatcher_EQ:
			mtype = labels.MatchEqual
		case prompb.LabelMatcher_NEQ:
			mtype = labels.MatchNotEqual
		case prompb.LabelMatcher_RE:
			mtype = labels.MatchRegexp
		case prompb.LabelMatcher_NRE:
			mtype = labels.MatchNotRegexp
		default:
			return nil, errors.New("invalid matcher type")
		}
		matcher, err := labels.NewMatcher(mtype, matcher.Name, matcher.Value)
		if err != nil {
			return nil, err
		}
		result = append(result, matcher)
	}
	return result, nil
}

func exemplarProtoToExemplar(ep prompb.Exemplar) exemplar.Exemplar {
	timestamp := ep.Timestamp

	return exemplar.Exemplar{
		Labels: labelProtosToLabels(ep.Labels),
		Value:  ep.Value,
		Ts:     timestamp,
		HasTs:  timestamp != 0,
	}
}

<<<<<<< HEAD
func metadataProtoToMetadata(mp prompb.Metadata) metadata.Metadata {
	return metadata.Metadata{
		Type: metricTypeFromProtoEquivalent(mp.Type),
		Unit: mp.Unit,
		Help: mp.Help,
=======
func minExemplarProtoToExemplar(ep writev2.Exemplar, symbols []string) exemplar.Exemplar {
	timestamp := ep.Timestamp

	return exemplar.Exemplar{
		Labels: Uint32StrRefToLabels(symbols, ep.LabelsRefs),
		Value:  ep.Value,
		Ts:     timestamp,
		HasTs:  timestamp != 0,
>>>>>>> 175bd212
	}
}

// HistogramProtoToHistogram extracts a (normal integer) Histogram from the
// provided proto message. The caller has to make sure that the proto message
// represents an integer histogram and not a float histogram, or it panics.
func HistogramProtoToHistogram(hp prompb.Histogram) *histogram.Histogram {
	if hp.IsFloatHistogram() {
		panic("HistogramProtoToHistogram called with a float histogram")
	}
	return &histogram.Histogram{
		CounterResetHint: histogram.CounterResetHint(hp.ResetHint),
		Schema:           hp.Schema,
		ZeroThreshold:    hp.ZeroThreshold,
		ZeroCount:        hp.GetZeroCountInt(),
		Count:            hp.GetCountInt(),
		Sum:              hp.Sum,
		PositiveSpans:    spansProtoToSpans(hp.GetPositiveSpans()),
		PositiveBuckets:  hp.GetPositiveDeltas(),
		NegativeSpans:    spansProtoToSpans(hp.GetNegativeSpans()),
		NegativeBuckets:  hp.GetNegativeDeltas(),
	}
}

// FloatHistogramProtoToFloatHistogram extracts a float Histogram from the
// provided proto message to a Float Histogram. The caller has to make sure that
// the proto message represents a float histogram and not an integer histogram,
// or it panics.
func FloatHistogramProtoToFloatHistogram(hp prompb.Histogram) *histogram.FloatHistogram {
	if !hp.IsFloatHistogram() {
		panic("FloatHistogramProtoToFloatHistogram called with an integer histogram")
	}
	return &histogram.FloatHistogram{
		CounterResetHint: histogram.CounterResetHint(hp.ResetHint),
		Schema:           hp.Schema,
		ZeroThreshold:    hp.ZeroThreshold,
		ZeroCount:        hp.GetZeroCountFloat(),
		Count:            hp.GetCountFloat(),
		Sum:              hp.Sum,
		PositiveSpans:    spansProtoToSpans(hp.GetPositiveSpans()),
		PositiveBuckets:  hp.GetPositiveCounts(),
		NegativeSpans:    spansProtoToSpans(hp.GetNegativeSpans()),
		NegativeBuckets:  hp.GetNegativeCounts(),
	}
}

// HistogramProtoToFloatHistogram extracts and converts a (normal integer) histogram from the provided proto message
// to a float histogram. The caller has to make sure that the proto message represents an integer histogram and not a
// float histogram, or it panics.
func HistogramProtoToFloatHistogram(hp prompb.Histogram) *histogram.FloatHistogram {
	if hp.IsFloatHistogram() {
		panic("HistogramProtoToFloatHistogram called with a float histogram")
	}
	return &histogram.FloatHistogram{
		CounterResetHint: histogram.CounterResetHint(hp.ResetHint),
		Schema:           hp.Schema,
		ZeroThreshold:    hp.ZeroThreshold,
		ZeroCount:        float64(hp.GetZeroCountInt()),
		Count:            float64(hp.GetCountInt()),
		Sum:              hp.Sum,
		PositiveSpans:    spansProtoToSpans(hp.GetPositiveSpans()),
		PositiveBuckets:  deltasToCounts(hp.GetPositiveDeltas()),
		NegativeSpans:    spansProtoToSpans(hp.GetNegativeSpans()),
		NegativeBuckets:  deltasToCounts(hp.GetNegativeDeltas()),
	}
}

func FloatMinHistogramProtoToFloatHistogram(hp writev2.Histogram) *histogram.FloatHistogram {
	if !hp.IsFloatHistogram() {
		panic("FloatHistogramProtoToFloatHistogram called with an integer histogram")
	}
	return &histogram.FloatHistogram{
		CounterResetHint: histogram.CounterResetHint(hp.ResetHint),
		Schema:           hp.Schema,
		ZeroThreshold:    hp.ZeroThreshold,
		ZeroCount:        hp.GetZeroCountFloat(),
		Count:            hp.GetCountFloat(),
		Sum:              hp.Sum,
		PositiveSpans:    minSpansProtoToSpans(hp.GetPositiveSpans()),
		PositiveBuckets:  hp.GetPositiveCounts(),
		NegativeSpans:    minSpansProtoToSpans(hp.GetNegativeSpans()),
		NegativeBuckets:  hp.GetNegativeCounts(),
	}
}

// HistogramProtoToHistogram extracts a (normal integer) Histogram from the
// provided proto message. The caller has to make sure that the proto message
// represents an integer histogram and not a float histogram, or it panics.
func MinHistogramProtoToHistogram(hp writev2.Histogram) *histogram.Histogram {
	if hp.IsFloatHistogram() {
		panic("HistogramProtoToHistogram called with a float histogram")
	}
	return &histogram.Histogram{
		CounterResetHint: histogram.CounterResetHint(hp.ResetHint),
		Schema:           hp.Schema,
		ZeroThreshold:    hp.ZeroThreshold,
		ZeroCount:        hp.GetZeroCountInt(),
		Count:            hp.GetCountInt(),
		Sum:              hp.Sum,
		PositiveSpans:    minSpansProtoToSpans(hp.GetPositiveSpans()),
		PositiveBuckets:  hp.GetPositiveDeltas(),
		NegativeSpans:    minSpansProtoToSpans(hp.GetNegativeSpans()),
		NegativeBuckets:  hp.GetNegativeDeltas(),
	}
}

func spansProtoToSpans(s []prompb.BucketSpan) []histogram.Span {
	spans := make([]histogram.Span, len(s))
	for i := 0; i < len(s); i++ {
		spans[i] = histogram.Span{Offset: s[i].Offset, Length: s[i].Length}
	}

	return spans
}

func minSpansProtoToSpans(s []writev2.BucketSpan) []histogram.Span {
	spans := make([]histogram.Span, len(s))
	for i := 0; i < len(s); i++ {
		spans[i] = histogram.Span{Offset: s[i].Offset, Length: s[i].Length}
	}

	return spans
}

func deltasToCounts(deltas []int64) []float64 {
	counts := make([]float64, len(deltas))
	var cur float64
	for i, d := range deltas {
		cur += float64(d)
		counts[i] = cur
	}
	return counts
}

func HistogramToHistogramProto(timestamp int64, h *histogram.Histogram) prompb.Histogram {
	return prompb.Histogram{
		Count:          &prompb.Histogram_CountInt{CountInt: h.Count},
		Sum:            h.Sum,
		Schema:         h.Schema,
		ZeroThreshold:  h.ZeroThreshold,
		ZeroCount:      &prompb.Histogram_ZeroCountInt{ZeroCountInt: h.ZeroCount},
		NegativeSpans:  spansToSpansProto(h.NegativeSpans),
		NegativeDeltas: h.NegativeBuckets,
		PositiveSpans:  spansToSpansProto(h.PositiveSpans),
		PositiveDeltas: h.PositiveBuckets,
		ResetHint:      prompb.Histogram_ResetHint(h.CounterResetHint),
		Timestamp:      timestamp,
	}
}

func HistogramToMinHistogramProto(timestamp int64, h *histogram.Histogram) writev2.Histogram {
	return writev2.Histogram{
		Count:          &writev2.Histogram_CountInt{CountInt: h.Count},
		Sum:            h.Sum,
		Schema:         h.Schema,
		ZeroThreshold:  h.ZeroThreshold,
		ZeroCount:      &writev2.Histogram_ZeroCountInt{ZeroCountInt: h.ZeroCount},
		NegativeSpans:  spansToMinSpansProto(h.NegativeSpans),
		NegativeDeltas: h.NegativeBuckets,
		PositiveSpans:  spansToMinSpansProto(h.PositiveSpans),
		PositiveDeltas: h.PositiveBuckets,
		ResetHint:      writev2.Histogram_ResetHint(h.CounterResetHint),
		Timestamp:      timestamp,
	}
}

func FloatHistogramToHistogramProto(timestamp int64, fh *histogram.FloatHistogram) prompb.Histogram {
	return prompb.Histogram{
		Count:          &prompb.Histogram_CountFloat{CountFloat: fh.Count},
		Sum:            fh.Sum,
		Schema:         fh.Schema,
		ZeroThreshold:  fh.ZeroThreshold,
		ZeroCount:      &prompb.Histogram_ZeroCountFloat{ZeroCountFloat: fh.ZeroCount},
		NegativeSpans:  spansToSpansProto(fh.NegativeSpans),
		NegativeCounts: fh.NegativeBuckets,
		PositiveSpans:  spansToSpansProto(fh.PositiveSpans),
		PositiveCounts: fh.PositiveBuckets,
		ResetHint:      prompb.Histogram_ResetHint(fh.CounterResetHint),
		Timestamp:      timestamp,
	}
}

func FloatHistogramToMinHistogramProto(timestamp int64, fh *histogram.FloatHistogram) writev2.Histogram {
	return writev2.Histogram{
		Count:          &writev2.Histogram_CountFloat{CountFloat: fh.Count},
		Sum:            fh.Sum,
		Schema:         fh.Schema,
		ZeroThreshold:  fh.ZeroThreshold,
		ZeroCount:      &writev2.Histogram_ZeroCountFloat{ZeroCountFloat: fh.ZeroCount},
		NegativeSpans:  spansToMinSpansProto(fh.NegativeSpans),
		NegativeCounts: fh.NegativeBuckets,
		PositiveSpans:  spansToMinSpansProto(fh.PositiveSpans),
		PositiveCounts: fh.PositiveBuckets,
		ResetHint:      writev2.Histogram_ResetHint(fh.CounterResetHint),
		Timestamp:      timestamp,
	}
}

func spansToSpansProto(s []histogram.Span) []prompb.BucketSpan {
	spans := make([]prompb.BucketSpan, len(s))
	for i := 0; i < len(s); i++ {
		spans[i] = prompb.BucketSpan{Offset: s[i].Offset, Length: s[i].Length}
	}

	return spans
}

func spansToMinSpansProto(s []histogram.Span) []writev2.BucketSpan {
	spans := make([]writev2.BucketSpan, len(s))
	for i := 0; i < len(s); i++ {
		spans[i] = writev2.BucketSpan{Offset: s[i].Offset, Length: s[i].Length}
	}

	return spans
}

// LabelProtosToMetric unpack a []*prompb.Label to a model.Metric.
func LabelProtosToMetric(labelPairs []*prompb.Label) model.Metric {
	metric := make(model.Metric, len(labelPairs))
	for _, l := range labelPairs {
		metric[model.LabelName(l.Name)] = model.LabelValue(l.Value)
	}
	return metric
}

func labelProtosToLabels(labelPairs []prompb.Label) labels.Labels {
	b := labels.ScratchBuilder{}
	for _, l := range labelPairs {
		b.Add(l.Name, l.Value)
	}
	b.Sort()
	return b.Labels()
}

// labelsToLabelsProto transforms labels into prompb labels. The buffer slice
// will be used to avoid allocations if it is big enough to store the labels.
func labelsToLabelsProto(lbls labels.Labels, buf []prompb.Label) []prompb.Label {
	result := buf[:0]
	lbls.Range(func(l labels.Label) {
		result = append(result, prompb.Label{
			Name:  l.Name,
			Value: l.Value,
		})
	})
	return result
}

// TODO.
func labelsToUint32SliceStr(lbls labels.Labels, symbolTable *rwSymbolTable, buf []uint32) []uint32 {
	result := buf[:0]
	lbls.Range(func(l labels.Label) {
		off := symbolTable.RefStr(l.Name)
		result = append(result, off)
		off = symbolTable.RefStr(l.Value)
		result = append(result, off)
	})
	return result
}

// TODO.
func Uint32StrRefToLabels(symbols []string, minLabels []uint32) labels.Labels {
	ls := labels.NewScratchBuilder(len(minLabels) / 2)

	strIdx := 0
	for strIdx < len(minLabels) {
		// todo, check for overflow?
		nameIdx := minLabels[strIdx]
		strIdx++
		valueIdx := minLabels[strIdx]
		strIdx++

		ls.Add(symbols[nameIdx], symbols[valueIdx])
	}

	return ls.Labels()
}

// metricTypeToMetricTypeProto transforms a Prometheus metricType into prompb metricType. Since the former is a string we need to transform it to an enum.
func metricTypeToMetricTypeProto(t textparse.MetricType) prompb.MetricMetadata_MetricType {
	mt := strings.ToUpper(string(t))
	v, ok := prompb.MetricMetadata_MetricType_value[mt]
	if !ok {
		return prompb.MetricMetadata_UNKNOWN
	}

	return prompb.MetricMetadata_MetricType(v)
}

func metricTypeToProtoEquivalent(t textparse.MetricType) prompb.Metadata_MetricType {
	mt := strings.ToUpper(string(t))
	v, ok := prompb.Metadata_MetricType_value[mt]
	if !ok {
		return prompb.Metadata_UNKNOWN
	}

	return prompb.Metadata_MetricType(v)
}

func metricTypeFromProtoEquivalent(t prompb.Metadata_MetricType) textparse.MetricType {
	mt := strings.ToLower(t.String())
	return textparse.MetricType(mt) // TODO(@tpaschalis) a better way for this?
}

// DecodeWriteRequest from an io.Reader into a prompb.WriteRequest, handling
// snappy decompression.
func DecodeWriteRequest(r io.Reader) (*prompb.WriteRequest, error) {
	compressed, err := io.ReadAll(r)
	if err != nil {
		return nil, err
	}

	reqBuf, err := snappy.Decode(nil, compressed)
	if err != nil {
		return nil, err
	}

	var req prompb.WriteRequest
	if err := proto.Unmarshal(reqBuf, &req); err != nil {
		return nil, err
	}

	return &req, nil
}

func DecodeOTLPWriteRequest(r *http.Request) (pmetricotlp.ExportRequest, error) {
	contentType := r.Header.Get("Content-Type")
	var decoderFunc func(buf []byte) (pmetricotlp.ExportRequest, error)
	switch contentType {
	case pbContentType:
		decoderFunc = func(buf []byte) (pmetricotlp.ExportRequest, error) {
			req := pmetricotlp.NewExportRequest()
			return req, req.UnmarshalProto(buf)
		}

	case jsonContentType:
		decoderFunc = func(buf []byte) (pmetricotlp.ExportRequest, error) {
			req := pmetricotlp.NewExportRequest()
			return req, req.UnmarshalJSON(buf)
		}

	default:
		return pmetricotlp.NewExportRequest(), fmt.Errorf("unsupported content type: %s, supported: [%s, %s]", contentType, jsonContentType, pbContentType)
	}

	reader := r.Body
	// Handle compression.
	switch r.Header.Get("Content-Encoding") {
	case "gzip":
		gr, err := gzip.NewReader(reader)
		if err != nil {
			return pmetricotlp.NewExportRequest(), err
		}
		reader = gr

	case "":
		// No compression.

	default:
		return pmetricotlp.NewExportRequest(), fmt.Errorf("unsupported compression: %s. Only \"gzip\" or no compression supported", r.Header.Get("Content-Encoding"))
	}

	body, err := io.ReadAll(reader)
	if err != nil {
		r.Body.Close()
		return pmetricotlp.NewExportRequest(), err
	}
	if err = r.Body.Close(); err != nil {
		return pmetricotlp.NewExportRequest(), err
	}
	otlpReq, err := decoderFunc(body)
	if err != nil {
		return pmetricotlp.NewExportRequest(), err
	}

	return otlpReq, nil
}

func DecodeMinimizedWriteRequestStr(r io.Reader) (*writev2.WriteRequest, error) {
	compressed, err := io.ReadAll(r)
	if err != nil {
		return nil, err
	}

	reqBuf, err := snappy.Decode(nil, compressed)
	if err != nil {
		return nil, err
	}

	var req writev2.WriteRequest
	if err := proto.Unmarshal(reqBuf, &req); err != nil {
		return nil, err
	}

	return &req, nil
}

func MinimizedWriteRequestToWriteRequest(redReq *writev2.WriteRequest) (*prompb.WriteRequest, error) {
	req := &prompb.WriteRequest{
		Timeseries: make([]prompb.TimeSeries, len(redReq.Timeseries)),
		// TODO handle metadata?
	}

	for i, rts := range redReq.Timeseries {
		Uint32StrRefToLabels(redReq.Symbols, rts.LabelsRefs).Range(func(l labels.Label) {
			req.Timeseries[i].Labels = append(req.Timeseries[i].Labels, prompb.Label{
				Name:  l.Name,
				Value: l.Value,
			})
		})

		exemplars := make([]prompb.Exemplar, len(rts.Exemplars))
		for j, e := range rts.Exemplars {
			exemplars[j].Value = e.Value
			exemplars[j].Timestamp = e.Timestamp
			Uint32StrRefToLabels(redReq.Symbols, e.LabelsRefs).Range(func(l labels.Label) {
				exemplars[j].Labels = append(exemplars[j].Labels, prompb.Label{
					Name:  l.Name,
					Value: l.Value,
				})
			})
		}
		req.Timeseries[i].Exemplars = exemplars

		req.Timeseries[i].Samples = make([]prompb.Sample, len(rts.Samples))
		for j, s := range rts.Samples {
			req.Timeseries[i].Samples[j].Timestamp = s.Timestamp
			req.Timeseries[i].Samples[j].Value = s.Value
		}

		req.Timeseries[i].Histograms = make([]prompb.Histogram, len(rts.Histograms))
		for j, h := range rts.Histograms {
			// TODO: double check
			if h.IsFloatHistogram() {
				req.Timeseries[i].Histograms[j].Count = &prompb.Histogram_CountFloat{CountFloat: h.GetCountFloat()}
				req.Timeseries[i].Histograms[j].ZeroCount = &prompb.Histogram_ZeroCountFloat{ZeroCountFloat: h.GetZeroCountFloat()}
			} else {
				req.Timeseries[i].Histograms[j].Count = &prompb.Histogram_CountInt{CountInt: h.GetCountInt()}
				req.Timeseries[i].Histograms[j].ZeroCount = &prompb.Histogram_ZeroCountInt{ZeroCountInt: h.GetZeroCountInt()}
			}

			for _, span := range h.NegativeSpans {
				req.Timeseries[i].Histograms[j].NegativeSpans = append(req.Timeseries[i].Histograms[j].NegativeSpans, prompb.BucketSpan{
					Offset: span.Offset,
					Length: span.Length,
				})
			}
			for _, span := range h.PositiveSpans {
				req.Timeseries[i].Histograms[j].PositiveSpans = append(req.Timeseries[i].Histograms[j].PositiveSpans, prompb.BucketSpan{
					Offset: span.Offset,
					Length: span.Length,
				})
			}

			req.Timeseries[i].Histograms[j].Sum = h.Sum
			req.Timeseries[i].Histograms[j].Schema = h.Schema
			req.Timeseries[i].Histograms[j].ZeroThreshold = h.ZeroThreshold
			req.Timeseries[i].Histograms[j].NegativeDeltas = h.NegativeDeltas
			req.Timeseries[i].Histograms[j].NegativeCounts = h.NegativeCounts
			req.Timeseries[i].Histograms[j].PositiveDeltas = h.PositiveDeltas
			req.Timeseries[i].Histograms[j].PositiveCounts = h.PositiveCounts
			req.Timeseries[i].Histograms[j].ResetHint = prompb.Histogram_ResetHint(h.ResetHint)
			req.Timeseries[i].Histograms[j].Timestamp = h.Timestamp
		}

	}
	return req, nil
}<|MERGE_RESOLUTION|>--- conflicted
+++ resolved
@@ -630,13 +630,13 @@
 	}
 }
 
-<<<<<<< HEAD
-func metadataProtoToMetadata(mp prompb.Metadata) metadata.Metadata {
+func minMetadataProtoToMetadata(mp *writev2.Metadata, symbols []string) metadata.Metadata {
 	return metadata.Metadata{
 		Type: metricTypeFromProtoEquivalent(mp.Type),
-		Unit: mp.Unit,
-		Help: mp.Help,
-=======
+		Unit: symbols[mp.UnitRef], // TODO: check for overflow
+		Help: symbols[mp.HelpRef], // TODO: check for overflow
+	}
+}
 func minExemplarProtoToExemplar(ep writev2.Exemplar, symbols []string) exemplar.Exemplar {
 	timestamp := ep.Timestamp
 
@@ -645,7 +645,6 @@
 		Value:  ep.Value,
 		Ts:     timestamp,
 		HasTs:  timestamp != 0,
->>>>>>> 175bd212
 	}
 }
 
@@ -934,17 +933,17 @@
 	return prompb.MetricMetadata_MetricType(v)
 }
 
-func metricTypeToProtoEquivalent(t textparse.MetricType) prompb.Metadata_MetricType {
+func metricTypeToProtoEquivalent(t textparse.MetricType) writev2.Metadata_MetricType {
 	mt := strings.ToUpper(string(t))
-	v, ok := prompb.Metadata_MetricType_value[mt]
+	v, ok := writev2.Metadata_MetricType_value[mt]
 	if !ok {
-		return prompb.Metadata_UNKNOWN
-	}
-
-	return prompb.Metadata_MetricType(v)
-}
-
-func metricTypeFromProtoEquivalent(t prompb.Metadata_MetricType) textparse.MetricType {
+		return writev2.Metadata_UNKNOWN
+	}
+
+	return writev2.Metadata_MetricType(v)
+}
+
+func metricTypeFromProtoEquivalent(t writev2.Metadata_MetricType) textparse.MetricType {
 	mt := strings.ToLower(t.String())
 	return textparse.MetricType(mt) // TODO(@tpaschalis) a better way for this?
 }
